// Copyright 2024 Dolthub, Inc.
//
// Licensed under the Apache License, Version 2.0 (the "License");
// you may not use this file except in compliance with the License.
// You may obtain a copy of the License at
//
//     http://www.apache.org/licenses/LICENSE-2.0
//
// Unless required by applicable law or agreed to in writing, software
// distributed under the License is distributed on an "AS IS" BASIS,
// WITHOUT WARRANTIES OR CONDITIONS OF ANY KIND, either express or implied.
// See the License for the specific language governing permissions and
// limitations under the License.

package _go

import (
	"testing"

	"github.com/dolthub/go-mysql-server/sql"
)

func TestUserSpaceDoltTables(t *testing.T) {
	RunScripts(t, []ScriptTest{
		{
			Name: "dolt branches",
			Assertions: []ScriptTestAssertion{
				{
					Query:    `SELECT name FROM dolt.branches`,
					Expected: []sql.Row{{"main"}},
				},
				{
					Query:    `SELECT name FROM dolt_branches`,
					Expected: []sql.Row{{"main"}},
				},
				{
					Query:    `SELECT branches.name FROM dolt.branches`,
					Expected: []sql.Row{{"main"}},
				},
				{
					Skip:     true, // TODO: referencing items outside the schema or database is not yet supported
					Query:    `SELECT dolt.branches.name FROM dolt.branches`,
					Expected: []sql.Row{{"main"}},
				},
				{
					Query:    `SELECT dolt_branches.name FROM dolt_branches`,
					Expected: []sql.Row{{"main"}},
				},
				{
					Query:       `SELECT * FROM public.branches`,
					ExpectedErr: "table not found",
				},
				{
					Query:       `SELECT * FROM branches`,
					ExpectedErr: "table not found",
				},
				{
					Query:    `CREATE TABLE branches (id INT PRIMARY KEY)`,
					Expected: []sql.Row{},
				},
				{
					Query:    `INSERT INTO branches VALUES (1)`,
					Expected: []sql.Row{},
				},
				{
					Query:    `SELECT * FROM branches`,
					Expected: []sql.Row{{1}},
				},
				{
					Query:    `SELECT name FROM dolt.branches`,
					Expected: []sql.Row{{"main"}},
				},
				{
					Query:       `CREATE SCHEMA dolt`,
					ExpectedErr: "schema exists",
				},
				{
					Query:    "SET search_path = 'dolt'",
					Expected: []sql.Row{},
				},
				{
					Query:    `SELECT name FROM branches`,
					Expected: []sql.Row{{"main"}},
				},
				{
					Query:    `SELECT * FROM public.branches`,
					Expected: []sql.Row{{1}},
				},
				{
					Query:    "SET search_path = 'public'",
					Expected: []sql.Row{},
				},
				{
					Query:    `SELECT * FROM branches`,
					Expected: []sql.Row{{1}},
				},
				{
					Query:    "SET search_path = 'public,dolt'",
					Expected: []sql.Row{},
				},
				{
					Query:    `SELECT * FROM branches`,
					Expected: []sql.Row{{1}},
				},
				{
					Query:    `SELECT * FROM BRANCHES`,
					Expected: []sql.Row{{1}},
				},
			},
		},
		{
			Skip: true, // TODO: dolt blame will not work until the first query (with clause) works
			Name: "dolt blame with tablename",
			SetUpScript: []string{
				"CREATE TABLE test (id INT PRIMARY KEY)",
				"INSERT INTO test VALUES (1)",
				"SELECT dolt_commit('-Am', 'test commit', '--author', 'John Doe <johndoe@example.com>')",
			},
			Assertions: []ScriptTestAssertion{
				{
					Query: `WITH sorted_diffs_by_pk
									AS (SELECT
													"to_id",
													to_commit,
													to_commit_date,
													diff_type,
													ROW_NUMBER() OVER (
															PARTITION BY coalesce("to_id", "from_id")
															ORDER BY coalesce(to_commit_date, from_commit_date) DESC
													) row_num
											FROM "dolt_diff_test"
										)
									SELECT
											sd."to_id" AS "id",
											dl.committer,
											dl.email,
											dl.message
									FROM
											sorted_diffs_by_pk as sd,
											dolt_log as dl
									WHERE
											dl.commit_hash = sd.to_commit
											and sd.row_num = 1
											and sd.diff_type <> 'removed'
									ORDER BY
													sd."to_id" ASC;`,
					Expected: []sql.Row{{1, "John Doe", "johndoe@example.com", "test commit"}},
				},
				{
					Query:    `SELECT id, committer FROM dolt_blame_test`,
					Expected: []sql.Row{{10, "John Doe"}},
				},
				{
					Query:    `SELECT id, committer FROM public.dolt_blame_test`,
					Expected: []sql.Row{{10, "John Doe"}},
				},
				{
					Query:    `SELECT dolt_blame_test.id FROM public.dolt_blame_test`,
					Expected: []sql.Row{{10}},
				},
				{
					Query:       `SELECT * FROM other.dolt_blame_test`,
					ExpectedErr: "table not found",
				},
				{
					Query:    `CREATE SCHEMA newschema`,
					Expected: []sql.Row{},
				},
				{
					Query:    "SET search_path = 'newschema'",
					Expected: []sql.Row{},
				},
				{
					Query:    `CREATE TABLE test_sch (id INT PRIMARY KEY)`,
					Expected: []sql.Row{},
				},
				{
					Query:    `INSERT INTO test_sch VALUES (11)`,
					Expected: []sql.Row{},
				},
				{
					Query:    `SELECT dolt_commit('-Am', 'add test_sch')`,
					Expected: []sql.Row{},
				},
				{
					Query:    `SELECT id FROM newschema.dolt_blame_test_sch`,
					Expected: []sql.Row{{11}},
				},
				{
					Query:    `SELECT id, committer FROM public.dolt_blame_test`,
					Expected: []sql.Row{{10, "John Doe"}},
				},
			},
		},
		{
			Name: "dolt column diff",
			SetUpScript: []string{
				"CREATE TABLE test (id INT PRIMARY KEY)",
				"SELECT dolt_commit('-Am', 'test commit')",
			},
			Assertions: []ScriptTestAssertion{
				{
					Query:    `SELECT table_name, column_name FROM dolt.column_diff`,
					Expected: []sql.Row{{"public.test", "id"}},
				},
				{
					Query:    `SELECT table_name, column_name FROM dolt_column_diff`,
					Expected: []sql.Row{{"public.test", "id"}},
				},
				{
					Skip:     true, // TODO: referencing items outside the schema or database is not yet supported
					Query:    `SELECT dolt.column_diff.commit_hash FROM dolt.column_diff`,
					Expected: []sql.Row{},
				},
				{
					Query:    `SELECT dolt_column_diff.table_name, dolt_column_diff.column_name FROM dolt_column_diff`,
					Expected: []sql.Row{{"public.test", "id"}},
				},
				{
					Query:       `SELECT * FROM public.column_diff`,
					ExpectedErr: "table not found",
				},
				{
					Query:       `SELECT * FROM column_diff`,
					ExpectedErr: "table not found",
				},
				{
					Query:    `CREATE TABLE column_diff (id INT PRIMARY KEY)`,
					Expected: []sql.Row{},
				},
				{
					Query:    `INSERT INTO column_diff VALUES (1)`,
					Expected: []sql.Row{},
				},
				{
					Query:    `SELECT * FROM column_diff`,
					Expected: []sql.Row{{1}},
				},
				{
					Query:    `SELECT table_name, column_name FROM dolt.column_diff WHERE table_name = 'public.test'`,
					Expected: []sql.Row{{"public.test", "id"}},
				},
				{
					Query:    "SET search_path = 'dolt'",
					Expected: []sql.Row{},
				},
				{
					Query:    `SELECT table_name, column_name FROM column_diff WHERE table_name = 'public.test'`,
					Expected: []sql.Row{{"public.test", "id"}},
				},
				{
					Query:    `SELECT * FROM public.column_diff`,
					Expected: []sql.Row{{1}},
				},
				{
					Query:    "SET search_path = 'public'",
					Expected: []sql.Row{},
				},
				{
					Query:    `SELECT * FROM column_diff`,
					Expected: []sql.Row{{1}},
				},
				{
					Query:    "SET search_path = 'public,dolt'",
					Expected: []sql.Row{},
				},
				{
					Query:    `SELECT * FROM column_diff`,
					Expected: []sql.Row{{1}},
				},
				{
					Query:    `SELECT * FROM COLUMN_DIFF`,
					Expected: []sql.Row{{1}},
				},
			},
		},
		{
			Name: "dolt commit ancestors",
			Assertions: []ScriptTestAssertion{
				{
					Query:    `SELECT count(*) FROM dolt.commit_ancestors`,
					Expected: []sql.Row{{2}},
				},
				{
					Query:    `SELECT count(*) FROM dolt_commit_ancestors`,
					Expected: []sql.Row{{2}},
				},
				{
					Skip:     true, // TODO: referencing items outside the schema or database is not yet supported
					Query:    `SELECT dolt.commit_ancestors.parent_index FROM dolt.commit_ancestors`,
					Expected: []sql.Row{{0}, {0}},
				},
				{
					Query:    `SELECT dolt_commit_ancestors.parent_index FROM dolt_commit_ancestors`,
					Expected: []sql.Row{{0}, {0}},
				},
				{
					Query:       `SELECT * FROM public.commit_ancestors`,
					ExpectedErr: "table not found",
				},
				{
					Query:       `SELECT * FROM commit_ancestors`,
					ExpectedErr: "table not found",
				},
				{
					Query:    `CREATE TABLE commit_ancestors (id INT PRIMARY KEY)`,
					Expected: []sql.Row{},
				},
				{
					Query:    `INSERT INTO commit_ancestors VALUES (1)`,
					Expected: []sql.Row{},
				},
				{
					Query:    `SELECT * FROM commit_ancestors`,
					Expected: []sql.Row{{1}},
				},
				{
					Query:    `SELECT count(*) FROM dolt.commit_ancestors`,
					Expected: []sql.Row{{2}},
				},
				{
					Query:    "SET search_path = 'dolt'",
					Expected: []sql.Row{},
				},
				{
					Query:    `SELECT count(*) FROM commit_ancestors`,
					Expected: []sql.Row{{2}},
				},
				{
					Query:    `SELECT * FROM public.commit_ancestors`,
					Expected: []sql.Row{{1}},
				},
				{
					Query:    "SET search_path = 'public'",
					Expected: []sql.Row{},
				},
				{
					Query:    `SELECT * FROM commit_ancestors`,
					Expected: []sql.Row{{1}},
				},
				{
					Query:    "SET search_path = 'public,dolt'",
					Expected: []sql.Row{},
				},
				{
					Query:    `SELECT * FROM commit_ancestors`,
					Expected: []sql.Row{{1}},
				},
				{
					Query:    `SELECT * FROM COMMIT_ANCESTORS`,
					Expected: []sql.Row{{1}},
				},
			},
		},
		{
			Skip: true, // TODO: dolt_commit_diff_* tables must be filtered to a single 'to_commit'
			Name: "dolt commit diff with tablename",
			SetUpScript: []string{
				"CREATE TABLE test (id INT PRIMARY KEY)",
				"INSERT INTO test VALUES (10)",
				"SELECT dolt_commit('-Am', 'test commit 1')",
			},
			Assertions: []ScriptTestAssertion{
				{
					Query:    `SELECT from_id, to_id, diff_type FROM dolt_commit_diff_test WHERE from_commit=HASHOF('HEAD^1') AND to_commit=HASHOF('HEAD')`,
					Expected: []sql.Row{{nil, 10, "added"}},
				},
				{
					Query:    `SELECT from_id, to_id, diff_type FROM public.dolt_commit_diff_test WHERE from_commit=HASHOF('HEAD^1') AND to_commit=HASHOF('HEAD')`,
					Expected: []sql.Row{{nil, 10, "added"}},
				},
				{
					Query:    `SELECT dolt_commit_diff_test.to_id FROM public.dolt_commit_diff_test WHERE from_commit=HASHOF('HEAD^1') AND to_commit=HASHOF('HEAD')`,
					Expected: []sql.Row{{10}},
				},
				{
					Query:       `SELECT * FROM other.dolt_commit_diff_test`,
					ExpectedErr: "database schema not found",
				},
				{
					Query:       `SELECT * FROM public.dolt_commit_diff_none`,
					ExpectedErr: "table not found",
				},
				{
					Query:    `CREATE SCHEMA newschema`,
					Expected: []sql.Row{},
				},
				{
					Query:    "SET search_path = 'newschema'",
					Expected: []sql.Row{},
				},
				{
					Query:    `CREATE TABLE test_sch (id INT PRIMARY KEY)`,
					Expected: []sql.Row{},
				},
				{
					Query:    `INSERT INTO test_sch VALUES (11)`,
					Expected: []sql.Row{},
				},
				{
					Query:            `SELECT dolt_commit('-Am', 'add test_sch')`,
					SkipResultsCheck: true,
				},
				{
					Query:    `SELECT from_id, to_id, diff_type FROM newschema.dolt_commit_diff_test_sch WHERE from_commit=HASHOF('HEAD^1') AND to_commit=HASHOF('HEAD')`,
					Expected: []sql.Row{{nil, 11, "added"}},
				},
				{
					Query:    `SELECT from_id, to_id, diff_type FROM dolt_commit_diff_test_sch WHERE from_commit=HASHOF('HEAD^1') AND to_commit=HASHOF('HEAD')`,
					Expected: []sql.Row{{nil, 11, "added"}},
				},
				{
					Query:       `SELECT from_id, to_id, diff_type FROM dolt_commit_diff_test WHERE from_commit=HASHOF('HEAD^1') AND to_commit=HASHOF('HEAD')`,
					ExpectedErr: "table not found",
				},
				{
					Query:    `SELECT to_id, diff_type FROM public.dolt_commit_diff_test WHERE from_commit=HASHOF('HEAD^2') AND to_commit=HASHOF('HEAD^1')`,
					Expected: []sql.Row{{11, "added"}},
				},
				{
					Query:       `SELECT to_id FROM public.dolt_commit_diff_test_sch WHERE from_commit=HASHOF('HEAD^2') AND to_commit=HASHOF('HEAD^1')`,
					ExpectedErr: "table not found",
				},
				{
					Query:       `SELECT to_id, diff_type FROM newschema.dolt_commit_diff_test WHERE from_commit=HASHOF('HEAD^1') AND to_commit=HASHOF('HEAD')`,
					ExpectedErr: "table not found",
				},
				{
					// Same name as table in public schema
					Query:    `CREATE TABLE test (id INT PRIMARY KEY)`,
					Expected: []sql.Row{},
				},
				{
					Query:    `INSERT INTO test VALUES (12)`,
					Expected: []sql.Row{},
				},
				{
					Query:            `SELECT dolt_commit('-Am', 'add test')`,
					SkipResultsCheck: true,
				},
				{
					Query:    `SELECT from_id, to_id, diff_type FROM newschema.dolt_commit_diff_test WHERE from_commit=HASHOF('HEAD~1') AND to_commit=HASHOF('HEAD')`,
					Expected: []sql.Row{{nil, 12, "added"}},
				},
				{
					Query:    `SELECT from_id, to_id, diff_type FROM dolt_commit_diff_test WHERE from_commit=HASHOF('HEAD~1') AND to_commit=HASHOF('HEAD')`,
					Expected: []sql.Row{{nil, 12, "added"}},
				},
				{
					Query:    `SELECT from_id, to_id, diff_type FROM public.dolt_commit_diff_test WHERE from_commit=HASHOF('HEAD~3') AND to_commit=HASHOF('HEAD~2')`,
					Expected: []sql.Row{{nil, 10, "added"}},
				},
			},
		},
		{
			Name: "dolt commits",
			Assertions: []ScriptTestAssertion{
				{
					Query:    `SELECT count(*) FROM dolt.commits`,
					Expected: []sql.Row{{2}},
				},
				{
					Query:    `SELECT count(*) FROM dolt_commits`,
					Expected: []sql.Row{{2}},
				},
				{
					Skip:     true, // TODO: referencing items outside the schema or database is not yet supported
					Query:    `SELECT dolt.commits.message FROM dolt.commits`,
					Expected: []sql.Row{{"CREATE DATABASE"}, {"Initialize data repository"}},
				},
				{
					Query:    `SELECT dolt_commits.message FROM dolt_commits`,
					Expected: []sql.Row{{"CREATE DATABASE"}, {"Initialize data repository"}},
				},
				{
					Query:       `SELECT * FROM public.commits`,
					ExpectedErr: "table not found",
				},
				{
					Query:       `SELECT * FROM commits`,
					ExpectedErr: "table not found",
				},
				{
					Query:    `CREATE TABLE commits (id INT PRIMARY KEY)`,
					Expected: []sql.Row{},
				},
				{
					Query:    `INSERT INTO commits VALUES (1)`,
					Expected: []sql.Row{},
				},
				{
					Query:    `SELECT * FROM commits`,
					Expected: []sql.Row{{1}},
				},
				{
					Query:    `SELECT count(*) FROM dolt.commits`,
					Expected: []sql.Row{{2}},
				},
				{
					Query:    "SET search_path = 'dolt'",
					Expected: []sql.Row{},
				},
				{
					Query:    `SELECT count(*) FROM commits`,
					Expected: []sql.Row{{2}},
				},
				{
					Query:    `SELECT * FROM public.commits`,
					Expected: []sql.Row{{1}},
				},
				{
					Query:    "SET search_path = 'public'",
					Expected: []sql.Row{},
				},
				{
					Query:    `SELECT * FROM commits`,
					Expected: []sql.Row{{1}},
				},
				{
					Query:    "SET search_path = 'public,dolt'",
					Expected: []sql.Row{},
				},
				{
					Query:    `SELECT * FROM commits`,
					Expected: []sql.Row{{1}},
				},
				{
					Query:    `SELECT * FROM COMMITS`,
					Expected: []sql.Row{{1}},
				},
			},
		},
		{
			Name: "dolt conflicts",
			SetUpScript: []string{
				"START TRANSACTION",
				"CREATE TABLE test (id INT PRIMARY KEY, col1 TEXT)",
				"SELECT dolt_commit('-Am', 'first commit')",
				"SELECT dolt_branch('b1')",
				"SELECT dolt_checkout('-b', 'b2')",
				"INSERT INTO test VALUES (1, 'a')",
				"SELECT dolt_commit('-Am', 'commit b2')",
				"SELECT dolt_checkout('b1')",
				"INSERT INTO test VALUES (1, 'b')",
				"SELECT dolt_commit('-Am', 'commit b1')",
				"SELECT dolt_checkout('main')",
				"SELECT dolt_merge('b1')",
				"SELECT dolt_merge('b2')",
			},
			Assertions: []ScriptTestAssertion{
				{
					Query:    `SELECT * FROM dolt.conflicts`,
					Expected: []sql.Row{{"test", Numeric("1")}},
				},
				{
					Query:    `SELECT * FROM dolt_conflicts`,
					Expected: []sql.Row{{"test", Numeric("1")}},
				},
				{
					Skip:     true, // TODO: referencing items outside the schema or database is not yet supported
					Query:    `SELECT dolt.conflicts.table FROM dolt.conflicts`,
					Expected: []sql.Row{{"test"}},
				},
				{
					Query:    `SELECT dolt_conflicts.table FROM dolt_conflicts`,
					Expected: []sql.Row{{"test"}},
				},
				{
					Query:       `SELECT * FROM public.conflicts`,
					ExpectedErr: "table not found",
				},
				{
					Query:       `SELECT * FROM conflicts`,
					ExpectedErr: "table not found",
				},
				{
					Query:    `CREATE TABLE conflicts (id INT PRIMARY KEY)`,
					Expected: []sql.Row{},
				},
				{
					Query:    `INSERT INTO conflicts VALUES (1)`,
					Expected: []sql.Row{},
				},
				{
					Query:    `SELECT * FROM conflicts`,
					Expected: []sql.Row{{1}},
				},
				{
					Query:    `SELECT * FROM dolt.conflicts`,
					Expected: []sql.Row{{"test", Numeric("1")}},
				},
				{
					Query:    "SET search_path = 'dolt'",
					Expected: []sql.Row{},
				},
				{
					Query:    `SELECT * FROM conflicts`,
					Expected: []sql.Row{{"test", Numeric("1")}},
				},
				{
					Query:    `SELECT * FROM public.conflicts`,
					Expected: []sql.Row{{1}},
				},
				{
					Query:    "SET search_path = 'public'",
					Expected: []sql.Row{},
				},
				{
					Query:    `SELECT * FROM conflicts`,
					Expected: []sql.Row{{1}},
				},
				{
					Query:    "SET search_path = 'public,dolt'",
					Expected: []sql.Row{},
				},
				{
					Query:    `SELECT * FROM conflicts`,
					Expected: []sql.Row{{1}},
				},
				{
					Query:    `SELECT * FROM CONFLICTS`,
					Expected: []sql.Row{{1}},
				},
			},
		},
		{
			Name: "dolt conflicts with tablename",
			SetUpScript: []string{
				"START TRANSACTION",
				"CREATE TABLE test (id INT PRIMARY KEY, col1 TEXT)",
				"SELECT dolt_commit('-Am', 'first commit')",
				"SELECT dolt_branch('b1')",
				"SELECT dolt_checkout('-b', 'b2')",
				"INSERT INTO test VALUES (1, 'a')",
				"SELECT dolt_commit('-Am', 'commit b2')",
				"SELECT dolt_checkout('b1')",
				"INSERT INTO test VALUES (1, 'b')",
				"SELECT dolt_commit('-Am', 'commit b1')",
				"SELECT dolt_checkout('main')",
				"SELECT dolt_merge('b1')",
				"SELECT dolt_merge('b2')",
			},
			Assertions: []ScriptTestAssertion{
				{
					Query:    `SELECT base_id, base_col1, our_id, our_col1, their_id, their_col1 FROM dolt_conflicts_test`,
					Expected: []sql.Row{{nil, nil, 1, "b", 1, "a"}},
				},
				{
					Query:    `SELECT our_col1, their_col1 FROM public.dolt_conflicts_test`,
					Expected: []sql.Row{{"b", "a"}},
				},
				{
					Query:    `SELECT dolt_conflicts_test.their_col1 FROM public.dolt_conflicts_test`,
					Expected: []sql.Row{{"a"}},
				},
				{
					Query:       `SELECT * FROM other.dolt_conflicts_test`,
					ExpectedErr: "database schema not found",
				},
				{
					Query:       `SELECT * FROM public.dolt_conflicts_none`,
					ExpectedErr: "table not found",
				},
				{
					Query:    `DELETE FROM public.dolt_conflicts_test`,
					Expected: []sql.Row{},
				},
				{
					Query:    `SELECT base_id, base_col1, our_id, our_col1, their_id, their_col1 FROM dolt_conflicts_test`,
					Expected: []sql.Row{},
				},
				{
					Query:    `CREATE SCHEMA newschema`,
					Expected: []sql.Row{},
				},
				{
					Query:    "SET search_path = 'newschema'",
					Expected: []sql.Row{},
				},
				{
					Query:    `CREATE TABLE test_sch (id INT PRIMARY KEY)`,
					Expected: []sql.Row{},
				},
				{
					Query:    `INSERT INTO test_sch VALUES (11)`,
					Expected: []sql.Row{},
				},
				{
					Query:            `SELECT dolt_commit('-Am', 'add test_sch')`,
					SkipResultsCheck: true,
				},
				{
					Query:    `SELECT * FROM newschema.dolt_conflicts_test_sch`,
					Expected: []sql.Row{},
				},
				{
					Query:    `SELECT * FROM dolt_conflicts_test_sch`,
					Expected: []sql.Row{},
				},
				{
					Query:       `SELECT * FROM dolt_conflicts_test`,
					ExpectedErr: "table not found",
				},
				{
					Query:    `SELECT * FROM public.dolt_conflicts_test`,
					Expected: []sql.Row{},
				},
				{
					Query:       `SELECT id FROM public.dolt_conflicts_test_sch`,
					ExpectedErr: "table not found",
				},
				{
					Query:       `SELECT * FROM newschema.dolt_conflicts_test`,
					ExpectedErr: "table not found",
				},
				{
					// Same name as table in public schema
					Query:    `CREATE TABLE test (id INT PRIMARY KEY)`,
					Expected: []sql.Row{},
				},
				{
					Query:    `INSERT INTO test VALUES (12)`,
					Expected: []sql.Row{},
				},
				// TODO: Create conflict to test correct table
				{
					Query:            `SELECT dolt_commit('-Am', 'add test')`,
					SkipResultsCheck: true,
				},
				{
					Query:    `SELECT * FROM newschema.dolt_conflicts_test`,
					Expected: []sql.Row{},
				},
				{
					Query:    `SELECT * FROM dolt_conflicts_test`,
					Expected: []sql.Row{},
				},
				{
					Query:    `SELECT * FROM public.dolt_conflicts_test`,
					Expected: []sql.Row{},
				},
			},
		},
		{
			Name: "dolt constraint violations",
			SetUpScript: []string{
				"CREATE TABLE otherTable (pk int primary key);",
				"CREATE TABLE test (pk int primary key, col1 int unique);",
				"SELECT dolt_commit('-Am', 'initial commit');",
				"SELECT dolt_branch('branch1');",
				"INSERT INTO test (pk, col1) VALUES (1, 1);",
				"SELECT dolt_commit('-am', 'insert on main');",
				"SELECT dolt_checkout('branch1');",
				"INSERT INTO test (pk, col1) VALUES (2, 1);",
				"SELECT dolt_commit('-am', 'insert on branch1');",
				"START TRANSACTION",
				"SELECT dolt_merge('main', '--squash')",
			},
			Assertions: []ScriptTestAssertion{
				{
					Query:    `SELECT * FROM dolt.constraint_violations`,
					Expected: []sql.Row{{"test", Numeric("2")}},
				},
				{
					Query:    `SELECT * FROM dolt_constraint_violations`,
					Expected: []sql.Row{{"test", Numeric("2")}},
				},
				{
					Skip:     true, // TODO: referencing items outside the schema or database is not yet supported
					Query:    `SELECT dolt.constraint_violations.table FROM dolt.constraint_violations`,
					Expected: []sql.Row{{"test"}},
				},
				{
					Query:    `SELECT dolt_constraint_violations.table FROM dolt_constraint_violations`,
					Expected: []sql.Row{{"test"}},
				},
				{
					Query:       `SELECT * FROM public.constraint_violations`,
					ExpectedErr: "table not found",
				},
				{
					Query:       `SELECT * FROM constraint_violations`,
					ExpectedErr: "table not found",
				},
				{
					Query:    `CREATE TABLE constraint_violations (id INT PRIMARY KEY)`,
					Expected: []sql.Row{},
				},
				{
					Query:    `INSERT INTO constraint_violations VALUES (1)`,
					Expected: []sql.Row{},
				},
				{
					Query:    `SELECT * FROM constraint_violations`,
					Expected: []sql.Row{{1}},
				},
				{
					Query:    `SELECT * FROM dolt.constraint_violations`,
					Expected: []sql.Row{{"test", Numeric("2")}},
				},
				{
					Query:    "SET search_path = 'dolt'",
					Expected: []sql.Row{},
				},
				{
					Query:    `SELECT * FROM constraint_violations`,
					Expected: []sql.Row{{"test", Numeric("2")}},
				},
				{
					Query:    `SELECT * FROM public.constraint_violations`,
					Expected: []sql.Row{{1}},
				},
				{
					Query:    "SET search_path = 'public'",
					Expected: []sql.Row{},
				},
				{
					Query:    `SELECT * FROM constraint_violations`,
					Expected: []sql.Row{{1}},
				},
				{
					Query:    "SET search_path = 'public,dolt'",
					Expected: []sql.Row{},
				},
				{
					Query:    `SELECT * FROM constraint_violations`,
					Expected: []sql.Row{{1}},
				},
				{
					Query:    `SELECT * FROM CONSTRAINT_VIOLATIONS`,
					Expected: []sql.Row{{1}},
				},
			},
		},
		{
			Name: "dolt constraint violations with tablename",
			SetUpScript: []string{
				"CREATE TABLE otherTable (pk int primary key);",
				"CREATE TABLE test (pk int primary key, col1 int unique);",
				"SELECT dolt_commit('-Am', 'initial commit');",
				"SELECT dolt_branch('branch1');",
				"INSERT INTO test (pk, col1) VALUES (1, 1);",
				"SELECT dolt_commit('-am', 'insert on main');",
				"SELECT dolt_checkout('branch1');",
				"INSERT INTO test (pk, col1) VALUES (2, 1);",
				"SELECT dolt_commit('-am', 'insert on branch1');",
				"START TRANSACTION",
				"SELECT dolt_merge('main', '--squash')",
			},
			Assertions: []ScriptTestAssertion{
				{
					Query: `SELECT violation_type, pk, col1, violation_info FROM dolt_constraint_violations_test`,
					Expected: []sql.Row{
						{"unique index", 1, 1, `{"Columns": ["col1"], "Name": "col1"}`},
						{"unique index", 2, 1, `{"Columns": ["col1"], "Name": "col1"}`},
					},
				},
				{
					Query: `SELECT violation_type, pk, col1, violation_info FROM public.dolt_constraint_violations_test`,
					Expected: []sql.Row{
						{"unique index", 1, 1, `{"Columns": ["col1"], "Name": "col1"}`},
						{"unique index", 2, 1, `{"Columns": ["col1"], "Name": "col1"}`},
					},
				},
				{
					Query:    `SELECT * FROM public.dolt_constraint_violations_test WHERE violation_type = 'foreign key'`,
					Expected: []sql.Row{},
				},
				{
					Query:    `SELECT dolt_constraint_violations_test.violation_type FROM public.dolt_constraint_violations_test`,
					Expected: []sql.Row{{"unique index"}, {"unique index"}},
				},
				{
					Query:       `SELECT * FROM other.dolt_constraint_violations_test`,
					ExpectedErr: "database schema not found",
				},
				{
					Query:       `SELECT * FROM public.dolt_constraint_violations_none`,
					ExpectedErr: "table not found",
				},
				{
					Query:    `DELETE FROM public.dolt_constraint_violations_test`,
					Expected: []sql.Row{},
				},
				{
					Query:    `SELECT * FROM dolt_constraint_violations_test`,
					Expected: []sql.Row{},
				},
				{
					Query:    `CREATE SCHEMA newschema`,
					Expected: []sql.Row{},
				},
				{
					Query:    "SET search_path = 'newschema'",
					Expected: []sql.Row{},
				},
				{
					Query:    `CREATE TABLE test_sch (id INT PRIMARY KEY)`,
					Expected: []sql.Row{},
				},
				{
					Query:    `INSERT INTO test_sch VALUES (11)`,
					Expected: []sql.Row{},
				},
				{
					Query:            `SELECT dolt_commit('-Am', 'add test_sch')`,
					SkipResultsCheck: true,
				},
				{
					Query:    `SELECT * FROM newschema.dolt_constraint_violations_test_sch`,
					Expected: []sql.Row{},
				},
				{
					Query:    `SELECT * FROM dolt_constraint_violations_test_sch`,
					Expected: []sql.Row{},
				},
				{
					Query:       `SELECT * FROM dolt_constraint_violations_test`,
					ExpectedErr: "table not found",
				},
				{
					Query:    `SELECT * FROM public.dolt_constraint_violations_test`,
					Expected: []sql.Row{},
				},
				{
					Query:       `SELECT id FROM public.dolt_constraint_violations_test_sch`,
					ExpectedErr: "table not found",
				},
				{
					Query:       `SELECT * FROM newschema.dolt_constraint_violations_test`,
					ExpectedErr: "table not found",
				},
				{
					// Same name as table in public schema
					Query:    `CREATE TABLE test (id INT PRIMARY KEY)`,
					Expected: []sql.Row{},
				},
				{
					Query:    `INSERT INTO test VALUES (12)`,
					Expected: []sql.Row{},
				},
				{
					Query:            `SELECT dolt_commit('-Am', 'add test')`,
					SkipResultsCheck: true,
				},
				// TODO: Create constraint violation to test correct table
				{
					Query:    `SELECT * FROM newschema.dolt_constraint_violations_test`,
					Expected: []sql.Row{},
				},
				{
					Query:    `SELECT * FROM dolt_constraint_violations_test`,
					Expected: []sql.Row{},
				},
				{
					Query:    `SELECT * FROM public.dolt_constraint_violations_test`,
					Expected: []sql.Row{},
				},
			},
		},
		{
			Name: "dolt docs",
			SetUpScript: []string{
				"INSERT INTO dolt.docs values ('README.md', 'testing')",
			},
			Assertions: []ScriptTestAssertion{
				{
					Query: `SELECT * FROM dolt.docs`,
					Expected: []sql.Row{
						{"README.md", "testing"},
					},
				},
				{
					Query: `SELECT * FROM dolt_docs`,
					Expected: []sql.Row{
						{"README.md", "testing"},
					},
				},
				{
					Skip:     true, // TODO: referencing items outside the schema or database is not yet supported
					Query:    `SELECT dolt.docs.doc_name FROM dolt.docs`,
					Expected: []sql.Row{{"README.md"}},
				},
				{
					Skip:     true, // TODO: table not found: dolt_docs
					Query:    `SELECT dolt_docs.doc_name FROM dolt_docs`,
					Expected: []sql.Row{{"README.md"}},
				},
				{
					Query:       `SELECT * FROM public.docs`,
					ExpectedErr: "table not found",
				},
				{
					Query:       `SELECT * FROM docs`,
					ExpectedErr: "table not found",
				},
				{
					Query: `SELECT * FROM dolt_diff_summary('main', 'WORKING')`,
					Expected: []sql.Row{
						{"", "dolt.docs", "added", 1, 1},
					},
				},
				{
					Query: `SELECT * FROM dolt_diff_summary('main', 'WORKING', 'docs')`,
					Expected: []sql.Row{
						{"", "dolt.docs", "added", 1, 1},
					},
				},
				{
					Skip:  true, // TODO: we should support this
					Query: `SELECT * FROM dolt_diff_summary('main', 'WORKING', 'dolt_docs')`,
					Expected: []sql.Row{
						{"", "dolt_docs", "added", 1, 1},
					},
				},
				{
					Skip:  true, // TODO: we should support this or a --schema flag
					Query: `SELECT * FROM dolt_diff_summary('main', 'WORKING', 'dolt.docs')`,
					Expected: []sql.Row{
						{"", "dolt.docs", "added", 1, 1},
					},
				},
				{
					Query: `SELECT * FROM dolt_diff_summary('main', 'WORKING', 'docs')`,
					Expected: []sql.Row{
						{"", "dolt.docs", "added", 1, 1},
					},
				},
				{
					Query: `SELECT diff_type, from_doc_name, to_doc_name FROM dolt_diff('main', 'WORKING', 'docs')`,
					Expected: []sql.Row{
						{"added", nil, "README.md"},
					},
				},
				{
					Query: `SELECT diff_type, from_doc_name, to_doc_name FROM dolt_diff('main', 'WORKING', 'docs')`,
					Expected: []sql.Row{
						{"added", nil, "README.md"},
					},
				},
				{
					Query:    `CREATE TABLE docs (id INT PRIMARY KEY)`,
					Expected: []sql.Row{},
				},
				{
					Query:    `INSERT INTO docs VALUES (1)`,
					Expected: []sql.Row{},
				},
				{
					Query:    `SELECT * FROM docs`,
					Expected: []sql.Row{{1}},
				},
				{
					Query:    `SELECT doc_name FROM dolt.docs`,
					Expected: []sql.Row{{"README.md"}},
				},
				{
					Query:    "SET search_path = 'dolt'",
					Expected: []sql.Row{},
				},
				{
					Query:    `SELECT doc_name FROM docs`,
					Expected: []sql.Row{{"README.md"}},
				},
				{
					Query:    `SELECT * FROM public.docs`,
					Expected: []sql.Row{{1}},
				},
				{
					Query:    "SET search_path = 'public'",
					Expected: []sql.Row{},
				},
				{
					Query:    `SELECT * FROM docs`,
					Expected: []sql.Row{{1}},
				},
				{
					Query:    "SET search_path = 'public,dolt'",
					Expected: []sql.Row{},
				},
				{
					Query:    `SELECT * FROM docs`,
					Expected: []sql.Row{{1}},
				},
				{
					Query:    `SELECT * FROM DOCS`,
					Expected: []sql.Row{{1}},
				},
				{
					Query:    "SET search_path = 'public'",
					Expected: []sql.Row{},
				},
				{
					Query:    `DELETE FROM dolt.docs WHERE doc_name = 'README.md'`,
					Expected: []sql.Row{},
				},
				{
					Query:    `SELECT * FROM dolt.docs`,
					Expected: []sql.Row{},
				},
				{
					Query:    `DELETE FROM dolt_docs WHERE doc_name = 'README.md'`,
					Expected: []sql.Row{},
				},
			},
		},
		{
			Name: "dolt diff",
			SetUpScript: []string{
				"CREATE TABLE test (id INT PRIMARY KEY)",
				"SELECT dolt_commit('-Am', 'test commit')",
			},
			Assertions: []ScriptTestAssertion{
				{
					Query:    `SELECT table_name FROM dolt.diff`,
					Expected: []sql.Row{{"public.test"}},
				},
				{
					Query:    `SELECT table_name, committer, email, message, data_change, schema_change FROM dolt.diff`,
					Expected: []sql.Row{{"public.test", "postgres", "postgres@127.0.0.1", "test commit", "f", "t"}},
				},
				{
					Query:    `SELECT table_name, data_change, schema_change FROM dolt.diff WHERE data_change=false`,
					Expected: []sql.Row{{"public.test", "f", "t"}},
				},
				{
					Query:    `SELECT table_name, data_change, schema_change FROM dolt.diff WHERE schema_change=false`,
					Expected: []sql.Row{},
				},
				{
					Query:    `SELECT table_name FROM dolt_diff`,
					Expected: []sql.Row{{"public.test"}},
				},
				{
					Skip:     true, // TODO: referencing items outside the schema or database is not yet supported
					Query:    `SELECT dolt.diff.table_name FROM dolt.diff`,
					Expected: []sql.Row{{"public.test"}},
				},
				{
					Query:    `SELECT dolt_diff.table_name FROM dolt_diff`,
					Expected: []sql.Row{{"public.test"}},
				},
				{
					Query:       `SELECT * FROM public.diff`,
					ExpectedErr: "table not found",
				},
				{
					Query:       `SELECT * FROM diff`,
					ExpectedErr: "table not found",
				},
				{
					Query:    `CREATE TABLE diff (id INT PRIMARY KEY)`,
					Expected: []sql.Row{},
				},
				{
					Query:    `INSERT INTO diff VALUES (1)`,
					Expected: []sql.Row{},
				},
				{
					Query:    `SELECT * FROM diff`,
					Expected: []sql.Row{{1}},
				},
				{
					Query:    `SELECT table_name FROM dolt.diff WHERE table_name = 'public.test'`,
					Expected: []sql.Row{{"public.test"}},
				},
				{
					Query:    "SET search_path = 'dolt'",
					Expected: []sql.Row{},
				},
				{
					Query:    `SELECT table_name FROM diff WHERE table_name = 'public.test'`,
					Expected: []sql.Row{{"public.test"}},
				},
				{
					Query:    `SELECT * FROM public.diff`,
					Expected: []sql.Row{{1}},
				},
				{
					Query:    "SET search_path = 'public'",
					Expected: []sql.Row{},
				},
				{
					Query:    `SELECT * FROM diff`,
					Expected: []sql.Row{{1}},
				},
				{
					Query:    "SET search_path = 'public,dolt'",
					Expected: []sql.Row{},
				},
				{
					Query:    `SELECT * FROM diff`,
					Expected: []sql.Row{{1}},
				},
				{
					Query:    `SELECT * FROM DIFF`,
					Expected: []sql.Row{{1}},
				},
			},
		},
		{
			Name: "dolt diff with tablename",
			SetUpScript: []string{
				"CREATE TABLE test (id INT PRIMARY KEY)",
				"INSERT INTO test VALUES (10)",
				"SELECT dolt_commit('-Am', 'test commit 1')",
			},
			Assertions: []ScriptTestAssertion{
				{
					Query:    `SELECT from_id, to_id, diff_type FROM dolt_diff_test WHERE to_commit=HASHOF('HEAD')`,
					Expected: []sql.Row{{nil, 10, "added"}},
				},
				{
					Query:    `SELECT from_id, to_id, diff_type FROM doLt_DIff_tEst WHERE to_commit=HASHOF('HEAD')`,
					Expected: []sql.Row{{nil, 10, "added"}},
				},
				{
					Query:    `SELECT from_id, to_id, diff_type FROM public.dolt_diff_test WHERE to_commit=HASHOF('HEAD')`,
					Expected: []sql.Row{{nil, 10, "added"}},
				},
				{
					Query:    `SELECT from_id, to_id, diff_type FROM public.doLt_DIff_tEst WHERE to_commit=HASHOF('HEAD')`,
					Expected: []sql.Row{{nil, 10, "added"}},
				},
				{
					Query:    `SELECT dolt_diff_test.to_id FROM public.dolt_diff_test WHERE to_commit=HASHOF('HEAD')`,
					Expected: []sql.Row{{10}},
				},
				{
					Query:       `SELECT * FROM other.dolt_diff_test`,
					ExpectedErr: "database schema not found",
				},
				{
					Query:       `SELECT * FROM public.dolt_diff_none`,
					ExpectedErr: "table not found",
				},
				{
					Query:       `SELECT * FROM dolt_diff_none`,
					ExpectedErr: "table not found",
				},
				{
					Query:    `CREATE SCHEMA newschema`,
					Expected: []sql.Row{},
				},
				{
					Query:    "SET search_path = 'newschema'",
					Expected: []sql.Row{},
				},
				{
					Query:    `CREATE TABLE test_sch (id INT PRIMARY KEY)`,
					Expected: []sql.Row{},
				},
				{
					Query:    `INSERT INTO test_sch VALUES (11)`,
					Expected: []sql.Row{},
				},
				{
					Query:            `SELECT dolt_commit('-Am', 'add test_sch')`,
					SkipResultsCheck: true,
				},
				{
					Query:    `SELECT from_id, to_id, diff_type FROM newschema.dolt_diff_test_sch WHERE  to_commit=HASHOF('HEAD')`,
					Expected: []sql.Row{{nil, 11, "added"}},
				},
				{
					Query:    `SELECT from_id, to_id, diff_type FROM dolt_diff_test_sch WHERE to_commit=HASHOF('HEAD')`,
					Expected: []sql.Row{{nil, 11, "added"}},
				},
				{
					Query:       `SELECT from_id, to_id, diff_type FROM dolt_diff_test WHERE to_commit=HASHOF('HEAD')`,
					ExpectedErr: "table not found",
				},
				{
					Query:    `SELECT from_id, to_id, diff_type FROM public.dolt_diff_test WHERE to_commit=HASHOF('HEAD^1')`,
					Expected: []sql.Row{{nil, 10, "added"}},
				},
				{
					Query:       `SELECT to_id FROM public.dolt_diff_test_sch WHERE to_commit=HASHOF('HEAD^1')`,
					ExpectedErr: "table not found",
				},
				{
					Query:       `SELECT to_id FROM newschema.dolt_diff_test WHERE to_commit=HASHOF('HEAD')`,
					ExpectedErr: "table not found",
				},
				{
					// Same name as table in public schema
					Query:    `CREATE TABLE test (id INT PRIMARY KEY)`,
					Expected: []sql.Row{},
				},
				{
					Query:    `INSERT INTO test VALUES (12)`,
					Expected: []sql.Row{},
				},
				{
					Query:            `SELECT dolt_commit('-Am', 'add test')`,
					SkipResultsCheck: true,
				},
				{
					Query:    `SELECT from_id, to_id, diff_type FROM newschema.dolt_diff_test WHERE  to_commit=HASHOF('HEAD')`,
					Expected: []sql.Row{{nil, 12, "added"}},
				},
				{
					Query:    `SELECT from_id, to_id, diff_type FROM dolt_diff_test WHERE to_commit=HASHOF('HEAD')`,
					Expected: []sql.Row{{nil, 12, "added"}},
				},
				{
					Query:    `SELECT from_id, to_id, diff_type FROM public.dolt_diff_test WHERE to_commit=HASHOF('HEAD~2')`,
					Expected: []sql.Row{{nil, 10, "added"}},
				},
				{
					Query:    "SET search_path = 'newschema,public'",
					Expected: []sql.Row{},
				},
				{
					Query:    `SELECT from_id, to_id, diff_type FROM dolt_diff_test WHERE to_commit=HASHOF('HEAD')`,
					Expected: []sql.Row{{nil, 12, "added"}},
				},
				{
					Query:    "SET search_path = 'public,newschema'",
					Expected: []sql.Row{},
				},
				{
					Query:    `SELECT from_id, to_id, diff_type FROM dolt_diff_test WHERE to_commit=HASHOF('HEAD~2')`,
					Expected: []sql.Row{{nil, 10, "added"}},
				},
			},
		},
		{
			Name: "dolt history with tablename",
			SetUpScript: []string{
				"CREATE TABLE test (id INT PRIMARY KEY)",
				"INSERT INTO test VALUES (10)",
				"SELECT dolt_commit('-Am', 'test commit', '--author', 'John Doe <johndoe@example.com>')",
			},
			Assertions: []ScriptTestAssertion{
				{
					Query:    `SELECT id, committer FROM dolt_history_test`,
					Expected: []sql.Row{{10, "John Doe"}},
				},
				{
					Query:    `SELECT id, committer FROM public.dolt_history_test`,
					Expected: []sql.Row{{10, "John Doe"}},
				},
				{
					Query:    `SELECT dolt_history_test.id FROM public.dolt_history_test`,
					Expected: []sql.Row{{10}},
				},
				{
					Query:       `SELECT * FROM other.dolt_history_test`,
					ExpectedErr: "database schema not found",
				},
				{
					Query:       `SELECT * FROM public.dolt_history_none`,
					ExpectedErr: "table not found",
				},
				{
					Query:    `CREATE SCHEMA newschema`,
					Expected: []sql.Row{},
				},
				{
					Query:    "SET search_path = 'newschema'",
					Expected: []sql.Row{},
				},
				{
					Query:    `CREATE TABLE test_sch (id INT PRIMARY KEY)`,
					Expected: []sql.Row{},
				},
				{
					Query:    `INSERT INTO test_sch VALUES (11)`,
					Expected: []sql.Row{},
				},
				{
					Query:            `SELECT dolt_commit('-Am', 'add test_sch', '--author', 'Another Doe <adoe@example.com>')`,
					SkipResultsCheck: true,
				},
				{
					Query:    `SELECT id, committer FROM newschema.dolt_history_test_sch`,
					Expected: []sql.Row{{11, "Another Doe"}},
				},
				{
					Query:    `SELECT id, committer FROM dolt_history_test_sch`,
					Expected: []sql.Row{{11, "Another Doe"}},
				},
				{
					Query:       `SELECT id, committer FROM dolt_history_test`,
					ExpectedErr: "table not found",
				},
				{
					Skip:     true, // TODO: Returning rows for both tables
					Query:    `SELECT id, committer FROM public.dolt_history_test`,
					Expected: []sql.Row{{10, "John Doe"}},
				},
				{
					Query:       `SELECT id FROM public.dolt_history_test_sch`,
					ExpectedErr: "table not found",
				},
				{
					Query:       `SELECT id, committer FROM newschema.dolt_history_test`,
					ExpectedErr: "table not found",
				},
				{
					// Same name as table in public schema
					Query:    `CREATE TABLE test (id INT PRIMARY KEY)`,
					Expected: []sql.Row{},
				},
				{
					Query:    `INSERT INTO test VALUES (12)`,
					Expected: []sql.Row{},
				},
				{
					Query:            `SELECT dolt_commit('-Am', 'add test')`,
					SkipResultsCheck: true,
				},
				{
					Query:    `SELECT id, committer FROM newschema.dolt_history_test`,
					Expected: []sql.Row{{12, "postgres"}},
				},
				{
					Query:    `SELECT id, committer FROM dolt_history_test`,
					Expected: []sql.Row{{12, "postgres"}},
				},
				{
					Skip:     true, // TODO: Returning rows for all tables
					Query:    `SELECT id, committer FROM public.dolt_history_test`,
					Expected: []sql.Row{{10, "John Doe"}},
				},
				{
					Query:    "SET search_path = 'newschema,public'",
					Expected: []sql.Row{},
				},
				{
					Query:    `SELECT id, committer FROM dolt_history_test`,
					Expected: []sql.Row{{12, "postgres"}},
				},
			},
		},
		{
			Name:        "dolt ignore",
			SetUpScript: []string{},
			Assertions: []ScriptTestAssertion{
				{
					Query:    `SELECT * FROM dolt_ignore`,
					Expected: []sql.Row{},
				},
				{
					Query:    "INSERT INTO dolt_ignore VALUES ('generated_*', true), ('generated_exception', false)",
					Expected: []sql.Row{},
				},
				{
					Query: `SELECT * FROM dolt_ignore`,
					Expected: []sql.Row{
						{"generated_*", "t"},
						{"generated_exception", "f"},
					},
				},
				{
					Query: `SELECT * FROM dolt_ignore WHERE ignored=false`,
					Expected: []sql.Row{
						{"generated_exception", "f"},
					},
				},
				{
					Query: `SELECT * FROM public.dolt_ignore`,
					Expected: []sql.Row{
						{"generated_*", "t"},
						{"generated_exception", "f"},
					},
				},
				{
					Query: `SELECT dolt_ignore.pattern FROM public.dolt_ignore`,
					Expected: []sql.Row{
						{"generated_*"},
						{"generated_exception"},
					},
				},
				{
					Query:       `SELECT name FROM other.dolt_ignore`,
					ExpectedErr: "database schema not found",
				},
				{
					Query: `SELECT * FROM dolt_diff_summary('main', 'WORKING')`,
					Expected: []sql.Row{
						{"", "public.dolt_ignore", "added", 1, 1},
					},
				},
				{
					Query: `SELECT diff_type, from_pattern, to_pattern FROM dolt_diff('main', 'WORKING', 'dolt_ignore')`,
					Expected: []sql.Row{
						{"added", nil, "generated_*"},
						{"added", nil, "generated_exception"},
					},
				},
				{
					Query:    "CREATE TABLE foo (pk int);",
					Expected: []sql.Row{},
				},
				{
					Query:    "CREATE TABLE generated_foo (pk int);",
					Expected: []sql.Row{},
				},
				{
					Query:    "CREATE TABLE generated_exception (pk int);",
					Expected: []sql.Row{},
				},
				{
					Query:    "SELECT dolt_add('-A');",
					Expected: []sql.Row{{"{0}"}},
				},
				{
					Query: "SELECT * FROM dolt_status;",
					Expected: []sql.Row{
						{"public.dolt_ignore", "t", "new table"},
						{"public.foo", "t", "new table"},
						{"public.generated_exception", "t", "new table"},
						{"public.generated_foo", "f", "new table"},
					},
				},
				{
					Query:    `CREATE SCHEMA newschema`,
					Expected: []sql.Row{},
				},
				{
					Query:    "INSERT INTO newschema.dolt_ignore VALUES ('test_*', true)",
					Expected: []sql.Row{},
				},
				{
					Query:    "SET search_path = 'newschema'",
					Expected: []sql.Row{},
				},
				{
					Query: `SELECT * FROM dolt_ignore`,
					Expected: []sql.Row{
						{"test_*", "t"},
					},
				},
				{
					// Should ignore generated_expected table in newschema but not in public
					Query:    "INSERT INTO dolt_ignore VALUES ('generated_exception', true)",
					Expected: []sql.Row{},
				},
				{
					Query: `SELECT * FROM dolt_ignore`,
					Expected: []sql.Row{
						{"generated_exception", "t"},
						{"test_*", "t"},
					},
				},
				{
					Query: `SELECT * FROM newschema.dolt_ignore`,
					Expected: []sql.Row{
						{"generated_exception", "t"},
						{"test_*", "t"},
					},
				},
				{
					Query: `SELECT * FROM public.dolt_ignore`,
					Expected: []sql.Row{
						{"generated_*", "t"},
						{"generated_exception", "f"},
					},
				},
				{
					Query: `SELECT * FROM dolt_diff_summary('main', 'WORKING', 'dolt_ignore')`,
					Expected: []sql.Row{
						{"", "newschema.dolt_ignore", "added", 1, 1},
					},
				},
				{
					Query: `SELECT pattern FROM public.dolt_ignore`,
					Expected: []sql.Row{
						{"generated_*"},
						{"generated_exception"},
					},
				},
				{
					Query:    "CREATE TABLE foo (pk int);",
					Expected: []sql.Row{},
				},
				{
					Query:    "CREATE TABLE test_foo (pk int);",
					Expected: []sql.Row{},
				},
				{
					Query:    "CREATE TABLE generated_foo (pk int);",
					Expected: []sql.Row{},
				},
				{
					Query:    "CREATE TABLE generated_exception (pk int);",
					Expected: []sql.Row{},
				},
				{
					Query:    "SELECT dolt_add('-A');",
					Expected: []sql.Row{{"{0}"}},
				},
				{
					Query: "SELECT * FROM dolt_status ORDER BY table_name;",
					Expected: []sql.Row{
						{"newschema", "t", "new schema"},
						{"newschema.dolt_ignore", "t", "new table"},
						{"newschema.foo", "t", "new table"},
						{"newschema.generated_exception", "f", "new table"},
						{"newschema.generated_foo", "t", "new table"},
						{"newschema.test_foo", "f", "new table"},
						{"public.dolt_ignore", "t", "new table"},
						{"public.foo", "t", "new table"},
						{"public.generated_exception", "t", "new table"},
						{"public.generated_foo", "f", "new table"},
					},
				},
			},
		},
		{
			Name: "dolt log",
			Assertions: []ScriptTestAssertion{
				{
					Query:    `SELECT count(*) FROM dolt.log`,
					Expected: []sql.Row{{2}},
				},
				{
					Query:    `SELECT count(*) FROM dolt_log`,
					Expected: []sql.Row{{2}},
				},
				{
					Query:       `SELECT * FROM public.log`,
					ExpectedErr: "table not found",
				},
				{
					Query:       `SELECT * FROM log`,
					ExpectedErr: "table not found",
				},
				{
					Query:    `CREATE TABLE log (id INT PRIMARY KEY)`,
					Expected: []sql.Row{},
				},
				{
					Query:    `INSERT INTO log VALUES (1)`,
					Expected: []sql.Row{},
				},
				{
					Query:    `SELECT * FROM log`,
					Expected: []sql.Row{{1}},
				},
				{
					Query:    `SELECT count(*) FROM dolt.log`,
					Expected: []sql.Row{{2}},
				},
				{
					Query:    "SET search_path = 'dolt'",
					Expected: []sql.Row{},
				},
				{
					Query:    `SELECT count(*) FROM log`,
					Expected: []sql.Row{{2}},
				},
				{
					Query:    `SELECT * FROM public.log`,
					Expected: []sql.Row{{1}},
				},
				{
					Query:    "SET search_path = 'public'",
					Expected: []sql.Row{},
				},
				{
					Query:    `SELECT * FROM log`,
					Expected: []sql.Row{{1}},
				},
			},
		},
		{
			Name: "dolt merge status",
			Assertions: []ScriptTestAssertion{
				{
					Query:    `SELECT is_merging FROM dolt.merge_status`,
					Expected: []sql.Row{{"f"}},
				},
				{
					Query:    `SELECT is_merging FROM dolt.merge_status WHERE is_merging=true`,
					Expected: []sql.Row{},
				},
				{
					Query:    `SELECT is_merging FROM dolt_merge_status`,
					Expected: []sql.Row{{"f"}},
				},
				{
					Skip:     true, // TODO: referencing items outside the schema or database is not yet supported
					Query:    `SELECT dolt.merge_status.is_merging FROM dolt.merge_status`,
					Expected: []sql.Row{{"f"}},
				},
				{
					Query:    `SELECT dolt_merge_status.is_merging FROM dolt_merge_status`,
					Expected: []sql.Row{{"f"}},
				},
				{
					Query:       `SELECT * FROM public.merge_status`,
					ExpectedErr: "table not found",
				},
				{
					Query:       `SELECT * FROM merge_status`,
					ExpectedErr: "table not found",
				},
				{
					Query:    `CREATE TABLE merge_status (id INT PRIMARY KEY)`,
					Expected: []sql.Row{},
				},
				{
					Query:    `INSERT INTO merge_status VALUES (1)`,
					Expected: []sql.Row{},
				},
				{
					Query:    `SELECT * FROM merge_status`,
					Expected: []sql.Row{{1}},
				},
				{
					Query:    `SELECT is_merging FROM dolt.merge_status`,
					Expected: []sql.Row{{"f"}},
				},
				{
					Query:    "SET search_path = 'dolt'",
					Expected: []sql.Row{},
				},
				{
					Query:    `SELECT is_merging FROM merge_status`,
					Expected: []sql.Row{{"f"}},
				},
				{
					Query:    `SELECT * FROM public.merge_status`,
					Expected: []sql.Row{{1}},
				},
				{
					Query:    "SET search_path = 'public'",
					Expected: []sql.Row{},
				},
				{
					Query:    `SELECT * FROM merge_status`,
					Expected: []sql.Row{{1}},
				},
				{
					Query:    "SET search_path = 'public,dolt'",
					Expected: []sql.Row{},
				},
				{
					Query:    `SELECT * FROM merge_status`,
					Expected: []sql.Row{{1}},
				},
				{
					Query:    `SELECT * FROM MERGE_STATUS`,
					Expected: []sql.Row{{1}},
				},
			},
		},
		{
			Name: "dolt statistics",
			SetUpScript: []string{
				"CREATE TABLE horses (id int primary key, name varchar(10));",
				"CREATE INDEX horses_name_idx ON horses(name);",
				"insert into horses select x, 'Steve' from (with recursive inputs(x) as (select 1 union select x+1 from inputs where x < 1000) select * from inputs) dt;",
			},
			Assertions: []ScriptTestAssertion{
				{
					Query:    `ANALYZE horses;`,
					Expected: []sql.Row{},
				},
				{
					Query: `SELECT database_name, table_name, index_name, row_count, distinct_count, columns, upper_bound, upper_bound_cnt FROM dolt_statistics ORDER BY index_name, row_count`,
					Expected: []sql.Row{
<<<<<<< HEAD
						{"postgres", "horses", "horses_name_idx", 62, 1, "name", "Steve", 62},
						{"postgres", "horses", "horses_name_idx", 212, 1, "name", "Steve", 212},
						{"postgres", "horses", "horses_name_idx", 214, 1, "name", "Steve", 214},
						{"postgres", "horses", "horses_name_idx", 239, 1, "name", "Steve", 239},
						{"postgres", "horses", "horses_name_idx", 273, 1, "name", "Steve", 273},
						{"postgres", "horses", "primary", 46, 46, "id", "1000", 1},
						{"postgres", "horses", "primary", 203, 203, "id", "954", 1},
						{"postgres", "horses", "primary", 204, 204, "id", "751", 1},
						{"postgres", "horses", "primary", 226, 226, "id", "547", 1},
						{"postgres", "horses", "primary", 321, 321, "id", "321", 1},
=======
						{"postgres", "horses", "horses_name_idx", 10, 1, "name", "Steve", 10},
						{"postgres", "horses", "horses_name_idx", 167, 1, "name", "Steve", 167},
						{"postgres", "horses", "horses_name_idx", 197, 1, "name", "Steve", 197},
						{"postgres", "horses", "horses_name_idx", 306, 1, "name", "Steve", 306},
						{"postgres", "horses", "horses_name_idx", 320, 1, "name", "Steve", 320},
						{"postgres", "horses", "primary", 46, 46, "id", "1000", 1},
						{"postgres", "horses", "primary", 203, 203, "id", "954", 1},
						{"postgres", "horses", "primary", 347, 347, "id", "347", 1},
						{"postgres", "horses", "primary", 404, 404, "id", "751", 1},
>>>>>>> c59f4d55
					},
				},
				{
					Query:    `SELECT count(*) FROM dolt_statistics`,
<<<<<<< HEAD
					Expected: []sql.Row{{10}},
				},
				{
					Query:    `SELECT count(*) FROM public.dolt_statistics`,
					Expected: []sql.Row{{10}},
=======
					Expected: []sql.Row{{9}},
				},
				{
					Query:    `SELECT count(*) FROM public.dolt_statistics`,
					Expected: []sql.Row{{9}},
>>>>>>> c59f4d55
				},
				{
					Query:    `SELECT dolt_statistics.index_name FROM public.dolt_statistics GROUP BY index_name ORDER BY index_name`,
					Expected: []sql.Row{{"horses_name_idx"}, {"primary"}},
				},
				{
					Query:       `SELECT name FROM other.dolt_statistics`,
					ExpectedErr: "database schema not found",
				},
				{
					Query:    `CREATE SCHEMA newschema`,
					Expected: []sql.Row{},
				},
				{
					Query:    "SET search_path = 'newschema'",
					Expected: []sql.Row{},
				},
				{
					Query:    `SELECT count(*) FROM dolt_statistics`,
					Expected: []sql.Row{{0}},
				},
				{
					Query:    "CREATE TABLE horses2 (id int primary key, name varchar(10));",
					Expected: []sql.Row{},
				},
				{
					Query:    "CREATE INDEX horses2_name_idx ON horses2(name);",
					Expected: []sql.Row{},
				},
				{
					Query:    "insert into horses2 select x, 'Steve' from (with recursive inputs(x) as (select 1 union select x+1 from inputs where x < 1000) select * from inputs) dt;",
					Expected: []sql.Row{},
				},
				{
					Query:    `ANALYZE horses2;`,
					Expected: []sql.Row{},
				},
				{
					Skip:     true, // http://github.com/dolthub/doltgresql/issues/1352
					Query:    `SELECT dolt_statistics.index_name FROM dolt_statistics GROUP BY index_name ORDER BY index_name`,
					Expected: []sql.Row{{"horses2_name_idx"}, {"primary"}},
				},
				{
					Skip:     true, // http://github.com/dolthub/doltgresql/issues/1352
					Query:    `SELECT dolt_statistics.index_name FROM newschema.dolt_statistics GROUP BY index_name ORDER BY index_name`,
					Expected: []sql.Row{{"horses2_name_idx"}, {"primary"}},
				},
				{
					Query:    `SELECT dolt_statistics.index_name FROM public.dolt_statistics GROUP BY index_name ORDER BY index_name`,
					Expected: []sql.Row{{"horses_name_idx"}, {"primary"}},
				},
				// Same table name, different schema
				{
					Query:    "CREATE TABLE horses (id int primary key, name varchar(10));",
					Expected: []sql.Row{},
				},
				{
					Query:    "CREATE INDEX horses3_name_idx ON horses(name);",
					Expected: []sql.Row{},
				},
				{
					Query:    "insert into horses select x, 'Steve' from (with recursive inputs(x) as (select 1 union select x+1 from inputs where x < 1000) select * from inputs) dt;",
					Expected: []sql.Row{},
				},
				{
					Query:    `ANALYZE horses;`,
					Expected: []sql.Row{},
				},
				{
					Query: `SELECT table_name, index_name FROM dolt_statistics GROUP BY table_name, index_name ORDER BY table_name, index_name`,
					Skip:  true, // TODO: seems to be flaky on CI, works locally no matter how many times it's run
					Expected: []sql.Row{
						{"horses", "horses3_name_idx"},
						{"horses", "primary"},
						{"horses2", "horses2_name_idx"},
						{"horses2", "primary"},
					},
				},
				{
					Query: `SELECT table_name, index_name FROM newschema.dolt_statistics GROUP BY table_name, index_name ORDER BY table_name, index_name`,
					Skip:  true, // TODO: seems to be flaky on CI, works locally no matter how many times it's run
					Expected: []sql.Row{
						{"horses", "horses3_name_idx"},
						{"horses", "primary"},
						{"horses2", "horses2_name_idx"},
						{"horses2", "primary"},
					},
				},
				{
					Query:    `SELECT table_name, index_name FROM public.dolt_statistics GROUP BY index_name ORDER BY index_name`,
					Expected: []sql.Row{{"horses", "horses_name_idx"}, {"horses", "primary"}},
				},
			},
		},
		{
			Name: "dolt status",
			SetUpScript: []string{
				"CREATE TABLE t (id INT PRIMARY KEY)",
			},
			Assertions: []ScriptTestAssertion{
				{
					Query:    `SELECT * FROM dolt.status`,
					Expected: []sql.Row{{"public.t", "f", "new table"}},
				},
				{
					Query:    `SELECT * FROM dolt_status`,
					Expected: []sql.Row{{"public.t", "f", "new table"}},
				},
				{
					Query: `DESCRIBE dolt."status"`,
					Expected: []sql.Row{
						{"table_name", "text", "NO", "PRI", nil, ""},
						{"staged", "boolean", "NO", "PRI", nil, ""},
						{"status", "text", "NO", "PRI", nil, ""},
					},
				},
				{
					Skip:  true, // TODO: ERROR: at or near "status": syntax error
					Query: `DESCRIBE dolt.status`,
					Expected: []sql.Row{
						{"table_name", "text", "NO", "PRI", nil, ""},
						{"staged", "boolean", "NO", "PRI", nil, ""},
						{"status", "text", "NO", "PRI", nil, ""},
					},
				},
				{
					Query: `DESCRIBE dolt_status`,
					Expected: []sql.Row{
						{"table_name", "text", "NO", "PRI", nil, ""},
						{"staged", "boolean", "NO", "PRI", nil, ""},
						{"status", "text", "NO", "PRI", nil, ""},
					},
				},
				{
					Query:    `SELECT * FROM dolt.status WHERE staged=true`,
					Expected: []sql.Row{},
				},
				{
					Skip:     true, // TODO: referencing items outside the schema or database is not yet supported
					Query:    `SELECT dolt.status.table_name FROM dolt.status`,
					Expected: []sql.Row{{"public.t"}},
				},
				{
					Query:    `SELECT dolt_status.table_name FROM dolt_status`,
					Expected: []sql.Row{{"public.t"}},
				},
				{
					Query:       `SELECT * FROM public.status`,
					ExpectedErr: "table not found",
				},
				{
					Query:       `SELECT * FROM status`,
					ExpectedErr: "table not found",
				},
				{
					Query:    `CREATE TABLE status (id INT PRIMARY KEY)`,
					Expected: []sql.Row{},
				},
				{
					Query:    `INSERT INTO status VALUES (1)`,
					Expected: []sql.Row{},
				},
				{
					Query:    `SELECT * FROM status`,
					Expected: []sql.Row{{1}},
				},
				{
					Query:    `SELECT table_name FROM dolt.status`,
					Expected: []sql.Row{{"public.status"}, {"public.t"}},
				},
				{
					Query:    "SET search_path = 'dolt'",
					Expected: []sql.Row{},
				},
				{
					Query:    `SELECT table_name FROM status`,
					Expected: []sql.Row{{"public.status"}, {"public.t"}},
				},
				{
					Query:    `SELECT * FROM public.status`,
					Expected: []sql.Row{{1}},
				},
				{
					Query:    "SET search_path = 'public'",
					Expected: []sql.Row{},
				},
				{
					Query:    `SELECT * FROM status`,
					Expected: []sql.Row{{1}},
				},
				{
					Query:    "SET search_path = 'public,dolt'",
					Expected: []sql.Row{},
				},
				{
					Query:    `SELECT * FROM status`,
					Expected: []sql.Row{{1}},
				},
				{
					Query:    `SELECT * FROM STATUS`,
					Expected: []sql.Row{{1}},
				},
			},
		},
		{
			Name: "dolt tags",
			SetUpScript: []string{
				"SELECT dolt_tag('v1')",
			},
			Assertions: []ScriptTestAssertion{
				{
					Query:    `SELECT tag_name FROM dolt.tags`,
					Expected: []sql.Row{{"v1"}},
				},
				{
					Query:    `SELECT tag_name FROM dolt_tags`,
					Expected: []sql.Row{{"v1"}},
				},
				{
					Skip:     true, // TODO: referencing items outside the schema or database is not yet supported
					Query:    `SELECT dolt.tags.tag_name FROM dolt.tags`,
					Expected: []sql.Row{{"v1"}},
				},
				{
					Query:    `SELECT dolt_tags.tag_name FROM dolt_tags`,
					Expected: []sql.Row{{"v1"}},
				},
				{
					Query:       `SELECT * FROM public.tags`,
					ExpectedErr: "table not found",
				},
				{
					Query:       `SELECT * FROM tags`,
					ExpectedErr: "table not found",
				},
				{
					Query:    `CREATE TABLE tags (id INT PRIMARY KEY)`,
					Expected: []sql.Row{},
				},
				{
					Query:    `INSERT INTO tags VALUES (1)`,
					Expected: []sql.Row{},
				},
				{
					Query:    `SELECT * FROM tags`,
					Expected: []sql.Row{{1}},
				},
				{
					Query:    `SELECT tag_name FROM dolt.tags`,
					Expected: []sql.Row{{"v1"}},
				},
				{
					Query:       `CREATE SCHEMA dolt`,
					ExpectedErr: "schema exists",
				},
				{
					Query:    "SET search_path = 'dolt'",
					Expected: []sql.Row{},
				},
				{
					Query:    `SELECT tag_name FROM tags`,
					Expected: []sql.Row{{"v1"}},
				},
				{
					Query:    `SELECT * FROM public.tags`,
					Expected: []sql.Row{{1}},
				},
				{
					Query:    "SET search_path = 'public'",
					Expected: []sql.Row{},
				},
				{
					Query:    `SELECT * FROM tags`,
					Expected: []sql.Row{{1}},
				},
				{
					Query:    "SET search_path = 'public,dolt'",
					Expected: []sql.Row{},
				},
				{
					Query:    `SELECT * FROM tags`,
					Expected: []sql.Row{{1}},
				},
				{
					Query:    `SELECT * FROM TAGS`,
					Expected: []sql.Row{{1}},
				},
			},
		},
		{
			Name:        "dolt procedures",
			SetUpScript: []string{
				// TODO: Create procedure when supported
			},
			Assertions: []ScriptTestAssertion{
				{
					Query:    `SELECT * FROM dolt_procedures`,
					Expected: []sql.Row{},
				},
				{
					Query:    `SELECT * FROM public.dolt_procedures`,
					Expected: []sql.Row{},
				},
				{
					Query:    `SELECT dolt_procedures.name FROM public.dolt_procedures`,
					Expected: []sql.Row{},
				},
				{
					Query:       `SELECT name FROM other.dolt_procedures`,
					ExpectedErr: "database schema not found",
				},
				// TODO: Add diff tests when create procedure works
				{
					Query:    `CREATE SCHEMA newschema`,
					Expected: []sql.Row{},
				},
				{
					Query:    "SET search_path = 'newschema'",
					Expected: []sql.Row{},
				},
				{
					Query:    `SELECT * FROM newschema.dolt_procedures`,
					Expected: []sql.Row{},
				},
				{
					Query:    `SELECT name FROM dolt_procedures`,
					Expected: []sql.Row{},
				},
				{
					Query:    `SELECT name FROM public.dolt_procedures`,
					Expected: []sql.Row{},
				},
				{
					Query:    "SET search_path = 'newschema,public'",
					Expected: []sql.Row{},
				},
				{
					Query:    `SELECT name FROM dolt_procedures`,
					Expected: []sql.Row{},
				},
			},
		},
		{
			Name: "dolt rebase",
			SetUpScript: []string{
				// create a simple table
				"create table t (pk int primary key);",
				"select dolt_commit('-Am', 'creating table t');",

				// create a new branch that we'll add more commits to later
				"select dolt_branch('branch1');",

				// create another commit on the main branch, right after where branch1 branched off
				"insert into t values (0);",
				"select dolt_commit('-am', 'inserting row 0');",

				// switch to branch1 and create three more commits that each insert one row
				"select dolt_checkout('branch1');",
				"insert into t values (1);",
				"select dolt_commit('-am', 'inserting row 1');",
				"insert into t values (2);",
				"select dolt_commit('-am', 'inserting row 2');",
				"insert into t values (3);",
				"select dolt_commit('-am', 'inserting row 3');",
			},
			Assertions: []ScriptTestAssertion{
				{
					Query: "select message from dolt_log;",
					Expected: []sql.Row{
						{"inserting row 3"},
						{"inserting row 2"},
						{"inserting row 1"},
						{"creating table t"},
						{"CREATE DATABASE"},
						{"Initialize data repository"},
					},
				},
				{
					Query:    `select dolt_rebase('-i', 'main');`,
					Expected: []sql.Row{{"{0,\"interactive rebase started on branch dolt_rebase_branch1; adjust the rebase plan in the dolt_rebase table, then continue rebasing by calling dolt_rebase('--continue')\"}"}},
				},
				{
					Query: "select rebase_order, action, commit_message from dolt_rebase order by rebase_order;",
					Expected: []sql.Row{
						{float64(1), "pick", "inserting row 1"},
						{float64(2), "pick", "inserting row 2"},
						{float64(3), "pick", "inserting row 3"},
					},
				},
				{
					Query: "select rebase_order, action, commit_message from dolt.rebase order by rebase_order;",
					Expected: []sql.Row{
						{float64(1), "pick", "inserting row 1"},
						{float64(2), "pick", "inserting row 2"},
						{float64(3), "pick", "inserting row 3"},
					},
				},
				{
					Query: "select rebase.commit_message from dolt.rebase order by rebase_order;",
					Expected: []sql.Row{
						{"inserting row 1"},
						{"inserting row 2"},
						{"inserting row 3"},
					},
				},
				{
					Skip:  true, // TODO: table not found: dolt_rebase
					Query: "select dolt_rebase.commit_message from dolt_rebase order by rebase_order;",
					Expected: []sql.Row{
						{"inserting row 1"},
						{"inserting row 2"},
						{"inserting row 3"},
					},
				},
				{
					Query:       `SELECT * FROM public.rebase`,
					ExpectedErr: "table not found",
				},
				{
					Query:       `SELECT * FROM rebase`,
					ExpectedErr: "table not found",
				},
				{
					Query:    `CREATE TABLE rebase (id INT PRIMARY KEY)`,
					Expected: []sql.Row{},
				},
				{
					Query:    `INSERT INTO rebase VALUES (1)`,
					Expected: []sql.Row{},
				},
				{
					Query:    `SELECT * FROM rebase`,
					Expected: []sql.Row{{1}},
				},
				{
					Query: `SELECT commit_message FROM dolt.rebase`,
					Expected: []sql.Row{
						{"inserting row 1"},
						{"inserting row 2"},
						{"inserting row 3"},
					},
				},
				{
					Query:       `CREATE SCHEMA dolt`,
					ExpectedErr: "schema exists",
				},
				{
					Query:    "SET search_path = 'dolt'",
					Expected: []sql.Row{},
				},
				{
					Query: `SELECT commit_message FROM rebase`,
					Expected: []sql.Row{
						{"inserting row 1"},
						{"inserting row 2"},
						{"inserting row 3"}},
				},
				{
					Query:    `SELECT * FROM public.rebase`,
					Expected: []sql.Row{{1}},
				},
				{
					Query:    "SET search_path = 'public'",
					Expected: []sql.Row{},
				},
				{
					Query:    `SELECT * FROM rebase`,
					Expected: []sql.Row{{1}},
				},
				{
					Query:    "SET search_path = 'public,dolt'",
					Expected: []sql.Row{},
				},
				{
					Query:    `SELECT * FROM rebase`,
					Expected: []sql.Row{{1}},
				},
				{
					Query:    `SELECT * FROM REBASE`,
					Expected: []sql.Row{{1}},
				},
				{
					// Remove created table so we can continue with the rebase
					Query:    `DROP TABLE public.rebase;`,
					Expected: []sql.Row{},
				},
				{
					Query:    "update dolt.rebase set action='reword', commit_message='insert rows' where rebase_order=1;",
					Expected: []sql.Row{},
				},
				{
					Query:    "update dolt.rebase set action='drop' where rebase_order=2;",
					Expected: []sql.Row{},
				},
				{
					Query:    "update dolt_rebase set action='fixup' where rebase_order=3;",
					Expected: []sql.Row{},
				},
				{
					Query: "select rebase_order, action, commit_message from dolt_rebase order by rebase_order;",
					Expected: []sql.Row{
						{float64(1), "reword", "insert rows"},
						{float64(2), "drop", "inserting row 2"},
						{float64(3), "fixup", "inserting row 3"},
					},
				},
				{
					Query: "select rebase_order, action, commit_message from dolt.rebase order by rebase_order;",
					Expected: []sql.Row{
						{float64(1), "reword", "insert rows"},
						{float64(2), "drop", "inserting row 2"},
						{float64(3), "fixup", "inserting row 3"},
					},
				},
				{
					Query:    "select dolt_rebase('--continue');",
					Expected: []sql.Row{{"{0,\"Successfully rebased and updated refs/heads/branch1\"}"}},
				},
				{
					Query: "select message from dolt_log;",
					Expected: []sql.Row{
						{"insert rows"},
						{"inserting row 0"},
						{"creating table t"},
						{"CREATE DATABASE"},
						{"Initialize data repository"},
					},
				},
				{
					Query:       "select * from dolt_rebase;",
					ExpectedErr: "table not found: dolt_rebase",
				},
				{
					Query:       "select * from dolt.rebase;",
					ExpectedErr: "table not found: rebase",
				},
			},
		},
		{
			Name: "dolt remote branches",
			Assertions: []ScriptTestAssertion{
				{
					Query:    `SELECT name FROM dolt.remote_branches`,
					Expected: []sql.Row{},
				},
				{
					Query:    `SELECT name FROM dolt_remote_branches`,
					Expected: []sql.Row{},
				},
				{
					Skip:     true, // TODO: referencing items outside the schema or database is not yet supported
					Query:    `SELECT dolt.remote_branches.name FROM dolt.remote_branches`,
					Expected: []sql.Row{},
				},
				{
					Query:    `SELECT dolt_remote_branches.name FROM dolt_remote_branches`,
					Expected: []sql.Row{},
				},
				{
					Query:       `SELECT * FROM public.remote_branches`,
					ExpectedErr: "table not found",
				},
				{
					Query:       `SELECT * FROM remote_branches`,
					ExpectedErr: "table not found",
				},
				{
					Query:    `CREATE TABLE remote_branches (id INT PRIMARY KEY)`,
					Expected: []sql.Row{},
				},
				{
					Query:    `INSERT INTO remote_branches VALUES (1)`,
					Expected: []sql.Row{},
				},
				{
					Query:    `SELECT * FROM remote_branches`,
					Expected: []sql.Row{{1}},
				},
				{
					Query:    `SELECT name FROM dolt.remote_branches`,
					Expected: []sql.Row{},
				},
				{
					Query:    "SET search_path = 'dolt'",
					Expected: []sql.Row{},
				},
				{
					Query:    `SELECT name FROM remote_branches`,
					Expected: []sql.Row{},
				},
				{
					Query:    `SELECT * FROM public.remote_branches`,
					Expected: []sql.Row{{1}},
				},
				{
					Query:    "SET search_path = 'public'",
					Expected: []sql.Row{},
				},
				{
					Query:    `SELECT * FROM remote_branches`,
					Expected: []sql.Row{{1}},
				},
				{
					Query:    "SET search_path = 'public,dolt'",
					Expected: []sql.Row{},
				},
				{
					Query:    `SELECT * FROM remote_branches`,
					Expected: []sql.Row{{1}},
				},
				{
					Query:    `SELECT * FROM REMOTE_BRANCHES`,
					Expected: []sql.Row{{1}},
				},
			},
		},
		{
			Name: "dolt remotes",
			SetUpScript: []string{
				"SELECT dolt_remote('add', 'origin', 'https://doltremoteapi.dolthub.com/dolthub/test')",
			},
			Assertions: []ScriptTestAssertion{
				{
					Query:    `SELECT name FROM dolt.remotes`,
					Expected: []sql.Row{{"origin"}},
				},
				{
					Query:    `SELECT name FROM dolt_remotes`,
					Expected: []sql.Row{{"origin"}},
				},
				{
					Skip:     true, // TODO: referencing items outside the schema or database is not yet supported
					Query:    `SELECT dolt.remotes.name FROM dolt.remotes`,
					Expected: []sql.Row{{"origin"}},
				},
				{
					Query:    `SELECT dolt_remotes.name FROM dolt_remotes`,
					Expected: []sql.Row{{"origin"}},
				},
				{
					Query:       `SELECT * FROM public.remotes`,
					ExpectedErr: "table not found",
				},
				{
					Query:       `SELECT * FROM remotes`,
					ExpectedErr: "table not found",
				},
				{
					Query:    `CREATE TABLE remotes (id INT PRIMARY KEY)`,
					Expected: []sql.Row{},
				},
				{
					Query:    `INSERT INTO remotes VALUES (1)`,
					Expected: []sql.Row{},
				},
				{
					Query:    `SELECT * FROM remotes`,
					Expected: []sql.Row{{1}},
				},
				{
					Query:    `SELECT name FROM dolt.remotes`,
					Expected: []sql.Row{{"origin"}},
				},
				{
					Query:    "SET search_path = 'dolt'",
					Expected: []sql.Row{},
				},
				{
					Query:    `SELECT name FROM remotes`,
					Expected: []sql.Row{{"origin"}},
				},
				{
					Query:    `SELECT * FROM public.remotes`,
					Expected: []sql.Row{{1}},
				},
				{
					Query:    "SET search_path = 'public'",
					Expected: []sql.Row{},
				},
				{
					Query:    `SELECT * FROM remotes`,
					Expected: []sql.Row{{1}},
				},
				{
					Query:    "SET search_path = 'public,dolt'",
					Expected: []sql.Row{},
				},
				{
					Query:    `SELECT * FROM remotes`,
					Expected: []sql.Row{{1}},
				},
				{
					Query:    `SELECT * FROM REMOTES`,
					Expected: []sql.Row{{1}},
				},
			},
		},
		{
			Name: "dolt schema conflicts",
			SetUpScript: []string{
				"CREATE TABLE test (pk int primary key, c0 varchar(20))",
				"SELECT dolt_commit('-Am', 'added table t')",
				"SELECT dolt_checkout('-b', 'other')",
				"ALTER TABLE test ALTER COLUMN c0 TYPE int",
				"SELECT dolt_commit('-am', 'altered t on branch other')",
				"SELECT dolt_checkout('main')",
				"ALTER TABLE test ALTER COLUMN c0 TYPE date",
				"SELECT dolt_commit('-am', 'altered t on branch main')",
				"START TRANSACTION",
				"SELECT dolt_merge('other')",
			},
			Assertions: []ScriptTestAssertion{
				{
					Query:    `SELECT table_name FROM dolt.schema_conflicts`,
					Expected: []sql.Row{{"test"}},
				},
				{
					Query:    `SELECT table_name FROM dolt_schema_conflicts`,
					Expected: []sql.Row{{"test"}},
				},
				{
					Skip:     true, // TODO: referencing items outside the schema or database is not yet supported
					Query:    `SELECT dolt.schema_conflicts.table_name FROM dolt.schema_conflicts`,
					Expected: []sql.Row{{"test"}},
				},
				{
					Query:    `SELECT dolt_schema_conflicts.table_name FROM dolt_schema_conflicts`,
					Expected: []sql.Row{{"test"}},
				},
				{
					Query:       `SELECT * FROM public.schema_conflicts`,
					ExpectedErr: "table not found",
				},
				{
					Query:       `SELECT * FROM schema_conflicts`,
					ExpectedErr: "table not found",
				},
				{
					Query:    `CREATE TABLE schema_conflicts (id INT PRIMARY KEY)`,
					Expected: []sql.Row{},
				},
				{
					Query:    `INSERT INTO schema_conflicts VALUES (1)`,
					Expected: []sql.Row{},
				},
				{
					Query:    `SELECT * FROM schema_conflicts`,
					Expected: []sql.Row{{1}},
				},
				{
					Query:    `SELECT table_name FROM dolt.schema_conflicts`,
					Expected: []sql.Row{{"test"}},
				},
				{
					Query:    "SET search_path = 'dolt'",
					Expected: []sql.Row{},
				},
				{
					Query:    `SELECT table_name FROM schema_conflicts`,
					Expected: []sql.Row{{"test"}},
				},
				{
					Query:    `SELECT * FROM public.schema_conflicts`,
					Expected: []sql.Row{{1}},
				},
				{
					Query:    "SET search_path = 'public'",
					Expected: []sql.Row{},
				},
				{
					Query:    `SELECT * FROM schema_conflicts`,
					Expected: []sql.Row{{1}},
				},
				{
					Query:    "SET search_path = 'public,dolt'",
					Expected: []sql.Row{},
				},
				{
					Query:    `SELECT * FROM schema_conflicts`,
					Expected: []sql.Row{{1}},
				},
				{
					Query:    `SELECT * FROM SCHEMA_CONFLICTS`,
					Expected: []sql.Row{{1}},
				},
			},
		},
		{
			Name: "dolt schemas",
			SetUpScript: []string{
				"create view myView as select 2 + 2",
				// TODO: Add more tests when triggers and events work in doltgres
			},
			Assertions: []ScriptTestAssertion{
				{
					Query: `SELECT * FROM dolt_schemas`,
					Expected: []sql.Row{
						{
							"view",
							"myview",
							"create view myView as select 2 + 2",
							"{\"CreatedAt\":0}",
							"NO_ENGINE_SUBSTITUTION,ONLY_FULL_GROUP_BY,STRICT_TRANS_TABLES",
						},
					},
				},
				{
					Query: `SELECT * FROM public.dolt_schemas`,
					Expected: []sql.Row{
						{
							"view",
							"myview",
							"create view myView as select 2 + 2",
							"{\"CreatedAt\":0}",
							"NO_ENGINE_SUBSTITUTION,ONLY_FULL_GROUP_BY,STRICT_TRANS_TABLES",
						},
					},
				},
				{
					Query:    `SELECT dolt_schemas.name FROM public.dolt_schemas`,
					Expected: []sql.Row{{"myview"}},
				},
				{
					Query:    `SELECT * FROM public.myview`,
					Expected: []sql.Row{{4}},
				},
				{
					Query:       `SELECT name FROM other.dolt_schemas`,
					ExpectedErr: "database schema not found",
				},
				{
					Query: `SELECT * FROM dolt_diff_summary('main', 'WORKING')`,
					Expected: []sql.Row{
						{"", "public.dolt_schemas", "added", 1, 1},
					},
				},
				{
					Query: `SELECT * FROM dolt_diff_summary('main', 'WORKING', 'dolt_schemas')`,
					Expected: []sql.Row{
						{"", "public.dolt_schemas", "added", 1, 1},
					},
				},
				{
					Query: `SELECT * FROM dolt_diff_summary('main', 'WORKING', 'dolt_schemas')`,
					Expected: []sql.Row{
						{"", "public.dolt_schemas", "added", 1, 1},
					},
				},
				{
					Query: `SELECT diff_type, from_name, to_name FROM dolt_diff('main', 'WORKING', 'dolt_schemas')`,
					Expected: []sql.Row{
						{"added", nil, "myview"},
					},
				},
				{
					Query: `SELECT diff_type, from_name, to_name FROM dolt_diff('main', 'WORKING', 'dolt_schemas')`,
					Expected: []sql.Row{
						{"added", nil, "myview"},
					},
				},
				{
					Query:    `CREATE SCHEMA newschema`,
					Expected: []sql.Row{},
				},
				{
					Query:    "SET search_path = 'newschema'",
					Expected: []sql.Row{},
				},
				{
					Query:       `SELECT * FROM myview`,
					ExpectedErr: "table not found: myview",
				},
				{
					Query:    `SELECT * FROM public.myview`,
					Expected: []sql.Row{{4}},
				},
				{
					Query:    `CREATE VIEW testView AS SELECT 1 + 1`,
					Expected: []sql.Row{},
				},
				{
					Query: `SELECT * FROM newschema.dolt_schemas`,
					Expected: []sql.Row{
						{
							"view",
							"testview",
							"CREATE VIEW testView AS SELECT 1 + 1",
							"{\"CreatedAt\":0}",
							"NO_ENGINE_SUBSTITUTION,ONLY_FULL_GROUP_BY,STRICT_TRANS_TABLES",
						},
					},
				},
				{
					Query:    `SELECT name FROM dolt_schemas`,
					Expected: []sql.Row{{"testview"}},
				},
				{
					Query: "SELECT table_schema, table_name FROM information_schema.views",
					Expected: []sql.Row{
						{"newschema", "testview"},
						{"public", "myview"},
					},
				},
				{
					Query: `SELECT * FROM dolt_diff_summary('main', 'WORKING', 'dolt_schemas')`,
					Expected: []sql.Row{
						{"", "newschema.dolt_schemas", "added", 1, 1},
					},
				},
				{
					Skip:  true, // TODO: Should be able to specify schema
					Query: `SELECT * FROM dolt_diff_summary('main', 'WORKING', 'public.dolt_schemas')`,
					Expected: []sql.Row{
						{"", "public.dolt_schemas", "added", 1, 1},
					},
				},
				{
					Query:    `SELECT name FROM public.dolt_schemas`,
					Expected: []sql.Row{{"myview"}},
				},
				{
					Query:       "DROP VIEW myView",
					ExpectedErr: "the view postgres.myview does not exist",
				},
				{
					Query:    "DROP VIEW public.myView",
					Expected: []sql.Row{},
				},
				{
					Query:    `SELECT name FROM public.dolt_schemas`,
					Expected: []sql.Row{},
				},
				{
					Query:    "create view public.myNewView as select 3 + 3",
					Expected: []sql.Row{},
				},
				{
					Query:    `SELECT name FROM public.dolt_schemas`,
					Expected: []sql.Row{{"mynewview"}},
				},
				{
					Query:    `SELECT name FROM dolt_schemas`,
					Expected: []sql.Row{{"testview"}},
				},
				{
					Query:    "SET search_path = 'newschema,public'",
					Expected: []sql.Row{},
				},
				{
					Query:    `SELECT name FROM dolt_schemas`,
					Expected: []sql.Row{{"testview"}},
				},
				{
					Query: `SELECT * FROM dolt_diff_summary('main', 'WORKING', 'dolt_schemas')`,
					Expected: []sql.Row{
						{"", "newschema.dolt_schemas", "added", 1, 1},
					},
				},
				// Test same view name on different schemas
				{
					Query:    "SET search_path = 'public'",
					Expected: []sql.Row{},
				},
				{
					Query:    `CREATE VIEW testView AS SELECT 4 + 4`,
					Expected: []sql.Row{},
				},
				{
					Query: `SELECT name, fragment FROM dolt_schemas`,
					Expected: []sql.Row{
						{"mynewview", "create view public.myNewView as select 3 + 3"},
						{"testview", "CREATE VIEW testView AS SELECT 4 + 4"},
					},
				},
				{
					Query:    `SELECT name, fragment FROM newschema.dolt_schemas`,
					Expected: []sql.Row{{"testview", "CREATE VIEW testView AS SELECT 1 + 1"}},
				},
				{
					Query: `SELECT name, fragment FROM dolt_schemas`,
					Expected: []sql.Row{
						{"mynewview", "create view public.myNewView as select 3 + 3"},
						{"testview", "CREATE VIEW testView AS SELECT 4 + 4"},
					},
				},
				{
					Query:    "DROP VIEW IF EXISTS noexist.testView",
					Expected: []sql.Row{},
				},
				{
					Query:    "DROP VIEW IF EXISTS newschema.testView",
					Expected: []sql.Row{},
				},
				{
					Query:    `SELECT name FROM newschema.dolt_schemas`,
					Expected: []sql.Row{},
				},
				{
					Query:    `SELECT name FROM dolt_schemas`,
					Expected: []sql.Row{{"mynewview"}, {"testview"}},
				},
			},
		},
		{
			Name: "dolt workspace with tablename",
			SetUpScript: []string{
				"CREATE TABLE test (id INT PRIMARY KEY)",
				"INSERT INTO test VALUES (10)",
			},
			Assertions: []ScriptTestAssertion{
				{
					Query:    `SELECT id, staged, from_id, to_id FROM dolt_workspace_test`,
					Expected: []sql.Row{{0, "f", nil, 10}},
				},
				{
					Query:    `SELECT id, staged, from_id, to_id FROM public.dolt_workspace_test`,
					Expected: []sql.Row{{0, "f", nil, 10}},
				},
				{
					Query:    `SELECT dolt_workspace_test.id FROM public.dolt_workspace_test`,
					Expected: []sql.Row{{0}},
				},
				{
					Query:       `SELECT * FROM other.dolt_workspace_test`,
					ExpectedErr: "database schema not found",
				},
				{
					Query:    `SELECT * FROM public.dolt_workspace_none`,
					Expected: []sql.Row{}, // dolt_workspace empty for unknown table
				},
				{
					Query:    `CREATE SCHEMA newschema`,
					Expected: []sql.Row{},
				},
				{
					Query:    "SET search_path = 'newschema'",
					Expected: []sql.Row{},
				},
				{
					Query:    `CREATE TABLE test_sch (id INT PRIMARY KEY)`,
					Expected: []sql.Row{},
				},
				{
					Query:    `INSERT INTO test_sch VALUES (11)`,
					Expected: []sql.Row{},
				},
				{
					Query:    `SELECT dolt_add('test_sch')`,
					Expected: []sql.Row{{"{0}"}},
				},
				{
					Query:    `SELECT id, staged, from_id, to_id FROM newschema.dolt_workspace_test_sch`,
					Expected: []sql.Row{{0, "t", nil, 11}},
				},
				{
					Query:    `SELECT id, staged, from_id, to_id FROM dolt_workspace_test_sch`,
					Expected: []sql.Row{{0, "t", nil, 11}},
				},
				{
					Query:    `SELECT id, staged, from_id, to_id FROM dolt_workspace_test_sch WHERE staged=true`,
					Expected: []sql.Row{{0, "t", nil, 11}},
				},
				{
					Query:    `SELECT id, staged, from_id, to_id FROM dolt_workspace_test_sch WHERE staged=false`,
					Expected: []sql.Row{},
				},
				{
					Query:    `SELECT * FROM dolt_workspace_test`,
					Expected: []sql.Row{}, // dolt_workspace empty for unknown table
				},
				{
					Query:    `SELECT id, staged, from_id, to_id FROM public.dolt_workspace_test`,
					Expected: []sql.Row{{0, "f", nil, 10}},
				},
				{
					Query:    `SELECT * FROM public.dolt_workspace_test_sch`,
					Expected: []sql.Row{}, // dolt_workspace empty for unknown table
				},
				{
					Query:    `SELECT * FROM newschema.dolt_workspace_test`,
					Expected: []sql.Row{}, // dolt_workspace empty for unknown table
				},
				{
					// Same name as table in public schema
					Query:    `CREATE TABLE test (id INT PRIMARY KEY)`,
					Expected: []sql.Row{},
				},
				{
					Query:    `INSERT INTO test VALUES (12)`,
					Expected: []sql.Row{},
				},
				{
					Query:    `SELECT id, staged, from_id, to_id FROM newschema.dolt_workspace_test`,
					Expected: []sql.Row{{0, "f", nil, 12}},
				},
				{
					Query:    `SELECT id, staged, from_id, to_id FROM dolt_workspace_test`,
					Expected: []sql.Row{{0, "f", nil, 12}},
				},
				{
					Query:    `SELECT id, staged, from_id, to_id FROM public.dolt_workspace_test`,
					Expected: []sql.Row{{0, "f", nil, 10}},
				},
				{
					Query:    "SET search_path = 'newschema,public'",
					Expected: []sql.Row{},
				},
				{
					Query:    `SELECT id, staged, from_id, to_id FROM dolt_workspace_test`,
					Expected: []sql.Row{{0, "f", nil, 12}},
				},
			},
		},
	})
}<|MERGE_RESOLUTION|>--- conflicted
+++ resolved
@@ -1763,18 +1763,6 @@
 				{
 					Query: `SELECT database_name, table_name, index_name, row_count, distinct_count, columns, upper_bound, upper_bound_cnt FROM dolt_statistics ORDER BY index_name, row_count`,
 					Expected: []sql.Row{
-<<<<<<< HEAD
-						{"postgres", "horses", "horses_name_idx", 62, 1, "name", "Steve", 62},
-						{"postgres", "horses", "horses_name_idx", 212, 1, "name", "Steve", 212},
-						{"postgres", "horses", "horses_name_idx", 214, 1, "name", "Steve", 214},
-						{"postgres", "horses", "horses_name_idx", 239, 1, "name", "Steve", 239},
-						{"postgres", "horses", "horses_name_idx", 273, 1, "name", "Steve", 273},
-						{"postgres", "horses", "primary", 46, 46, "id", "1000", 1},
-						{"postgres", "horses", "primary", 203, 203, "id", "954", 1},
-						{"postgres", "horses", "primary", 204, 204, "id", "751", 1},
-						{"postgres", "horses", "primary", 226, 226, "id", "547", 1},
-						{"postgres", "horses", "primary", 321, 321, "id", "321", 1},
-=======
 						{"postgres", "horses", "horses_name_idx", 10, 1, "name", "Steve", 10},
 						{"postgres", "horses", "horses_name_idx", 167, 1, "name", "Steve", 167},
 						{"postgres", "horses", "horses_name_idx", 197, 1, "name", "Steve", 197},
@@ -1784,24 +1772,15 @@
 						{"postgres", "horses", "primary", 203, 203, "id", "954", 1},
 						{"postgres", "horses", "primary", 347, 347, "id", "347", 1},
 						{"postgres", "horses", "primary", 404, 404, "id", "751", 1},
->>>>>>> c59f4d55
 					},
 				},
 				{
 					Query:    `SELECT count(*) FROM dolt_statistics`,
-<<<<<<< HEAD
-					Expected: []sql.Row{{10}},
-				},
-				{
-					Query:    `SELECT count(*) FROM public.dolt_statistics`,
-					Expected: []sql.Row{{10}},
-=======
 					Expected: []sql.Row{{9}},
 				},
 				{
 					Query:    `SELECT count(*) FROM public.dolt_statistics`,
 					Expected: []sql.Row{{9}},
->>>>>>> c59f4d55
 				},
 				{
 					Query:    `SELECT dolt_statistics.index_name FROM public.dolt_statistics GROUP BY index_name ORDER BY index_name`,
