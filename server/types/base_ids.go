// Copyright 2024 Dolthub, Inc.
//
// Licensed under the Apache License, Version 2.0 (the "License");
// you may not use this file except in compliance with the License.
// You may obtain a copy of the License at
//
//     http://www.apache.org/licenses/LICENSE-2.0
//
// Unless required by applicable law or agreed to in writing, software
// distributed under the License is distributed on an "AS IS" BASIS,
// WITHOUT WARRANTIES OR CONDITIONS OF ANY KIND, either express or implied.
// See the License for the specific language governing permissions and
// limitations under the License.

package types

// DoltgresTypeBaseID is an ID that is common between all variations of a DoltgresType. For example, VARCHAR(3) and
// VARCHAR(6) are different types, however they will return the same DoltgresTypeBaseID. This ID is not suitable for
// serialization, as it may change over time. Many types use their SerializationID as their base ID, so for types that
// are not serializable (such as the "any" types), it is recommended that they start way after the largest
// SerializationID to prevent base ID conflicts.
type DoltgresTypeBaseID uint32

const (
	DoltgresTypeBaseID_Any DoltgresTypeBaseID = iota + 2147483648
	DoltgresTypeBaseID_AnyElement
	DoltgresTypeBaseID_AnyArray
	DoltgresTypeBaseID_AnyNonArray
	DoltgresTypeBaseID_AnyEnum
	DoltgresTypeBaseID_AnyRange
	DoltgresTypeBaseID_AnyMultirange
	DoltgresTypeBaseID_AnyCompatible
	DoltgresTypeBaseID_AnyCompatibleArray
	DoltgresTypeBaseID_AnyCompatibleNonArray
	DoltgresTypeBaseID_AnyCompatibleRange
	DoltgresTypeBaseID_AnyCompatibleMultirange
	DoltgresTypeBaseID_CString
	DoltgresTypeBaseID_Internal
	DoltgresTypeBaseID_Language_Handler
	DoltgresTypeBaseID_FDW_Handler
	DoltgresTypeBaseID_Table_AM_Handler
	DoltgresTypeBaseID_Index_AM_Handler
	DoltgresTypeBaseID_TSM_Handler
	DoltgresTypeBaseID_Record
	DoltgresTypeBaseID_Trigger
	DoltgresTypeBaseID_Event_Trigger
	DoltgresTypeBaseID_PG_DDL_Command
	DoltgresTypeBaseID_Void
	DoltgresTypeBaseID_Unknown
)

const (
	DoltgresTypeBaseID_Bool        = DoltgresTypeBaseID(SerializationID_Bool)
	DoltgresTypeBaseID_Bytea       = DoltgresTypeBaseID(SerializationID_Bytea)
	DoltgresTypeBaseID_Char        = DoltgresTypeBaseID(SerializationID_Char)
	DoltgresTypeBaseID_Date        = DoltgresTypeBaseID(SerializationID_Date)
	DoltgresTypeBaseID_Float32     = DoltgresTypeBaseID(SerializationID_Float32)
	DoltgresTypeBaseID_Float64     = DoltgresTypeBaseID(SerializationID_Float64)
	DoltgresTypeBaseID_Int16       = DoltgresTypeBaseID(SerializationID_Int16)
	DoltgresTypeBaseID_Int32       = DoltgresTypeBaseID(SerializationID_Int32)
	DoltgresTypeBaseID_Int64       = DoltgresTypeBaseID(SerializationID_Int64)
<<<<<<< HEAD
	DoltgresTypeBaseID_Oid         = DoltgresTypeBaseID(SerializationID_Oid)
=======
	DoltgresTypeBaseID_Name        = DoltgresTypeBaseID(SerializationID_Name)
>>>>>>> 5df6f242
	DoltgresTypeBaseID_Null        = DoltgresTypeBaseID(SerializationID_Null)
	DoltgresTypeBaseID_Numeric     = DoltgresTypeBaseID(SerializationID_Numeric)
	DoltgresTypeBaseID_Text        = DoltgresTypeBaseID(SerializationID_Text)
	DoltgresTypeBaseID_Time        = DoltgresTypeBaseID(SerializationID_Time)
	DoltgresTypeBaseID_Timestamp   = DoltgresTypeBaseID(SerializationID_Timestamp)
	DoltgresTypeBaseID_TimestampTZ = DoltgresTypeBaseID(SerializationID_TimestampTZ)
	DoltgresTypeBaseID_TimeTZ      = DoltgresTypeBaseID(SerializationID_TimeTZ)
	DoltgresTypeBaseID_Uuid        = DoltgresTypeBaseID(SerializationID_Uuid)
	DoltgresTypeBaseID_VarChar     = DoltgresTypeBaseID(SerializationID_VarChar)
)

// baseIDArrayTypes contains a map of all base IDs that represent array variants.
var baseIDArrayTypes = map[DoltgresTypeBaseID]DoltgresArrayType{}

// InitBaseIDs reads the list of all types and creates a mapping of the base ID for each array variant.
func InitBaseIDs() {
	for _, t := range typesFromBaseID {
		if dat, ok := t.(DoltgresArrayType); ok {
			baseIDArrayTypes[t.BaseID()] = dat
		}
	}
}

// IsBaseIDArrayType returns whether the given base ID is an array type. If it is, it also returns the type.
func IsBaseIDArrayType(id DoltgresTypeBaseID) (DoltgresArrayType, bool) {
	dat, ok := baseIDArrayTypes[id]
	return dat, ok
}<|MERGE_RESOLUTION|>--- conflicted
+++ resolved
@@ -59,13 +59,10 @@
 	DoltgresTypeBaseID_Int16       = DoltgresTypeBaseID(SerializationID_Int16)
 	DoltgresTypeBaseID_Int32       = DoltgresTypeBaseID(SerializationID_Int32)
 	DoltgresTypeBaseID_Int64       = DoltgresTypeBaseID(SerializationID_Int64)
-<<<<<<< HEAD
-	DoltgresTypeBaseID_Oid         = DoltgresTypeBaseID(SerializationID_Oid)
-=======
 	DoltgresTypeBaseID_Name        = DoltgresTypeBaseID(SerializationID_Name)
->>>>>>> 5df6f242
 	DoltgresTypeBaseID_Null        = DoltgresTypeBaseID(SerializationID_Null)
 	DoltgresTypeBaseID_Numeric     = DoltgresTypeBaseID(SerializationID_Numeric)
+	DoltgresTypeBaseID_Oid         = DoltgresTypeBaseID(SerializationID_Oid)
 	DoltgresTypeBaseID_Text        = DoltgresTypeBaseID(SerializationID_Text)
 	DoltgresTypeBaseID_Time        = DoltgresTypeBaseID(SerializationID_Time)
 	DoltgresTypeBaseID_Timestamp   = DoltgresTypeBaseID(SerializationID_Timestamp)
