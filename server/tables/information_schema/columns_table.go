--- conflicted
+++ resolved
@@ -41,13 +41,6 @@
 	sqltypes.Float64: 53,
 }
 
-<<<<<<< HEAD
-// information_schema columns are one of these 5 types https://www.postgresql.org/docs/current/infoschema-datatypes.html
-var cardinal_number = types.Uint32
-var character_data = pgtypes.Text
-var sql_identifier = pgtypes.VarCharType{MaxChars: 64}
-var yes_or_no = pgtypes.VarCharType{MaxChars: 3}
-=======
 // newColumnsTable creates a new information_schema.COLUMNS table.
 func newColumnsTable() *information_schema.ColumnsTable {
 	return &information_schema.ColumnsTable{
@@ -56,7 +49,6 @@
 		RowIter:     columnsRowIter,
 	}
 }
->>>>>>> 28b2ca52
 
 // columnsSchema is the schema for the information_schema.columns table.
 var columnsSchema = sql.Schema{
@@ -383,13 +375,8 @@
 		if t.IsUnbounded() {
 			charOctetLen = int32(maxCharacterOctetLength)
 		} else {
-<<<<<<< HEAD
 			charOctetLen = int64(t.MaxChars) * 4
 			charMaxLen = t.MaxChars
-=======
-			charOctetLen = int32(t.Length) * 4
-			charMaxLen = int32(t.Length)
->>>>>>> 28b2ca52
 		}
 	case pgtypes.CharType:
 		if t.IsUnbounded() {
