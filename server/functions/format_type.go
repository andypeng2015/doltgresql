--- conflicted
+++ resolved
@@ -15,8 +15,6 @@
 package functions
 
 import (
-	"fmt"
-
 	"github.com/dolthub/go-mysql-server/sql"
 	"github.com/lib/pq/oid"
 
@@ -36,16 +34,8 @@
 	Return:     pgtypes.Text,
 	Parameters: [2]pgtypes.DoltgresType{pgtypes.Oid, pgtypes.Int32},
 	Callable: func(ctx *sql.Context, _ [3]pgtypes.DoltgresType, val1, val2 any) (any, error) {
-<<<<<<< HEAD
-		toid := val1.(uint32)
-		typemod := val2.(int32)
-		fmt.Println("format_type", toid, typemod)
-		if t, ok := types.OidToType[oid.Oid(toid)]; ok {
-			return t.SQLStandardNameWithTypmod(true, int(typemod)), nil
-=======
 		if val1 == nil {
 			return nil, nil
->>>>>>> a378adcd
 		}
 		if t, ok := types.OidToType[oid.Oid(val1.(uint32))]; ok {
 			if val2 == nil {
