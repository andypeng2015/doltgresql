--- conflicted
+++ resolved
@@ -106,15 +106,12 @@
 		With:    with,
 		Columns: columns,
 		Rows:    rows,
-<<<<<<< HEAD
 		OnDup:   onDuplicate,
-=======
 		Auth: vitess.AuthInformation{
 			AuthType:    auth.AuthType_INSERT,
 			TargetType:  auth.AuthTargetType_SingleTableIdentifier,
 			TargetNames: []string{tableName.SchemaQualifier.String(), tableName.Name.String()},
 		},
->>>>>>> 2d287efe
 	}, nil
 }
 
